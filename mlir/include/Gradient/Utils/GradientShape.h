// Copyright 2022-2023 Xanadu Quantum Technologies Inc.

// Licensed under the Apache License, Version 2.0 (the "License");
// you may not use this file except in compliance with the License.
// You may obtain a copy of the License at

//     http://www.apache.org/licenses/LICENSE-2.0

// Unless required by applicable law or agreed to in writing, software
// distributed under the License is distributed on an "AS IS" BASIS,
// WITHOUT WARRANTIES OR CONDITIONS OF ANY KIND, either express or implied.
// See the License for the specific language governing permissions and
// limitations under the License.

#pragma once

#include <optional>
#include <vector>

#include "mlir/Dialect/Func/IR/FuncOps.h"

namespace catalyst {
namespace gradient {

bool isDifferentiable(mlir::Type type);

std::vector<mlir::Type> computeResultTypes(mlir::func::FuncOp callee,
                                           const std::vector<size_t> &diffArgIndices);

std::vector<mlir::Type> computeQGradTypes(mlir::func::FuncOp callee);

std::vector<mlir::Type> computeBackpropTypes(mlir::func::FuncOp callee,
<<<<<<< HEAD
                                             const std::vector<uint64_t> &diffArgIndices);
=======
                                             const std::vector<size_t> &diffArgIndices);
>>>>>>> 74e59e1d

std::vector<size_t> computeDiffArgIndices(std::optional<mlir::DenseIntElementsAttr> indices);

std::vector<mlir::Value> computeDiffArgs(mlir::ValueRange args,
                                         std::optional<mlir::DenseIntElementsAttr> indices);

} // namespace gradient
} // namespace catalyst<|MERGE_RESOLUTION|>--- conflicted
+++ resolved
@@ -30,11 +30,7 @@
 std::vector<mlir::Type> computeQGradTypes(mlir::func::FuncOp callee);
 
 std::vector<mlir::Type> computeBackpropTypes(mlir::func::FuncOp callee,
-<<<<<<< HEAD
-                                             const std::vector<uint64_t> &diffArgIndices);
-=======
                                              const std::vector<size_t> &diffArgIndices);
->>>>>>> 74e59e1d
 
 std::vector<size_t> computeDiffArgIndices(std::optional<mlir::DenseIntElementsAttr> indices);
 
