name: Check PennyLane/Lightning Compatibility

on:
  workflow_call:
    inputs:
      catalyst:
        required: true
        type: string
      pennylane:
        required: true
        type: string
      lightning:
        required: true
        type: string

concurrency:
  group: ${{ github.workflow }}-${{ github.ref }}
  cancel-in-progress: true

jobs:
  constants:
    name: "Set build matrix"
    uses: ./.github/workflows/constants.yaml
    with:
      use_release_tag: ${{ inputs.catalyst == 'stable' }}

  check-config:
    name: Build Configuration
    needs: [constants]
    runs-on: ubuntu-latest

    steps:
    - name: Checkout Catalyst repo
      uses: actions/checkout@v3
      with:
        fetch-depth: 0
    - if: ${{ inputs.catalyst == 'stable' }}
      run: |
        git checkout $(git tag | sort -V | tail -1)

    - name: Install deps
      run: |
<<<<<<< HEAD
        sudo apt-get install -y cmake ninja-build ccache libomp-dev liblapack-dev libasan6
=======
        sudo apt-get update
        sudo apt-get install -y cmake ninja-build ccache libomp-dev libasan6 lld
>>>>>>> f016a31f
        python3 --version | grep ${{ needs.constants.outputs.primary_python_version }}
        python3 -m pip install -r requirements.txt
        pip install amazon-braket-pennylane-plugin
        echo "AWS_DEFAULT_REGION=us-east-1" >> $GITHUB_ENV

    - name: Get Catalyst Build Dependencies (latest)
      uses: actions/cache@v3
      with:
        path: mlir/llvm-project
        key: ${{ runner.os }}-llvm-${{ needs.constants.outputs.llvm_version }}-default-source
        enableCrossOsArchive: True
        fail-on-cache-miss: True
    - uses: actions/cache@v3
      with:
        path: llvm-build
        key: ${{ runner.os }}-llvm-${{ needs.constants.outputs.llvm_version }}-default-build-gcc
        fail-on-cache-miss: True
    - name: Get Cached MHLO Source
      id: cache-mhlo-source
      uses: actions/cache@v3
      with:
        path: mlir/mlir-hlo
        key: ${{ runner.os }}-mhlo-${{ needs.constants.outputs.mhlo_version }}-default-source
        enableCrossOsArchive: True
        fail-on-cache-miss: True
    - uses: actions/cache@v3
      with:
        path: mhlo-build
        key: ${{ runner.os }}-mhlo-${{ needs.constants.outputs.mhlo_version }}-default-build-gcc
        fail-on-cache-miss: True
    - uses: actions/cache@v3
      with:
        path: enzyme-build
        key: ${{ runner.os }}-enzyme-${{ needs.constants.outputs.llvm_version }}-${{ needs.constants.outputs.enzyme_version }}-default-build-gcc
        fail-on-cache-miss: True
    - uses: actions/cache@v3
      with:
        path: .ccache
        key: ${{ runner.os }}-ccache-${{ github.run_id }}
        restore-keys: ${{ runner.os }}-ccache-

    - name: Clone Enzyme Submodule
      uses: actions/checkout@v3
      with:
        repository: EnzymeAD/Enzyme
        ref: ${{ needs.constants.outputs.enzyme_version }}
        path: mlir/Enzyme

    - name: Install Catalyst (latest/stable)
      run: |
        CCACHE_DIR="$(pwd)/.ccache" \
        C_COMPILER=$(which gcc }}) \
        CXX_COMPILER=$(which g++ }}) \
        LLVM_BUILD_DIR="$(pwd)/llvm-build" \
        MHLO_BUILD_DIR="$(pwd)/mhlo-build" \
        ENZYME_BUILD_DIR="$(pwd)/enzyme-build" \
        DIALECTS_BUILD_DIR="$(pwd)/quantum-build" \
        ENABLE_LLD=ON \
        make dialects
        make frontend

    - name: Build Catalyst Runtime (latest)
      if: ${{ inputs.lightning == 'latest' }}
      run: |
        COMPILER_LAUNCHER="" \
        C_COMPILER=$(which gcc }}) \
        CXX_COMPILER=$(which g++ }}) \
        ENABLE_LLD=OFF \
        RT_BUILD_DIR="$(pwd)/runtime-build" \
        LIGHTNING_GIT_TAG_VALUE=master \
        make runtime

    - name: Build Catalyst Runtime (stable)
      if: ${{ inputs.lightning == 'stable' }}
      run: |
        COMPILER_LAUNCHER="" \
        C_COMPILER=$(which gcc }}) \
        CXX_COMPILER=$(which g++ }}) \
        RT_BUILD_DIR="$(pwd)/runtime-build" \
        LIGHTNING_GIT_TAG_VALUE=latest_release \
        ENABLE_LIGHTNING_KOKKOS=ON \
        ENABLE_OPENQASM=ON \
        make runtime

    - name: Install PennyLane-Lightning (latest)
      if: ${{ inputs.lightning == 'latest' }}
      run: |
        pip install --upgrade git+https://github.com/PennyLaneAI/pennylane-lightning@master
        PL_BACKEND="lightning_kokkos" pip install --upgrade git+https://github.com/PennyLaneAI/pennylane-lightning@master

    - name: Install PennyLane-Lightning (stable)
      if: ${{ inputs.lightning == 'stable' }}
      run: |
        pip install --upgrade pennylane-lightning
        pip install --upgrade pennyLane-lightning-kokkos

    - name: Install PennyLane (latest)
      if: ${{ inputs.pennylane == 'latest' }}
      run: |
        pip install --upgrade git+https://github.com/PennyLaneAI/pennylane@master

    - name: Install PennyLane (stable)
      if: ${{ inputs.pennylane == 'stable' }}
      run: |
        pip install --upgrade pennylane

    - name: Install PennyLane (release-candidate)
      if: ${{ inputs.pennylane == 'release-candidate' }}
      run: |
        pip install git+https://github.com/PennyLaneAI/pennylane.git@v0.35.0-rc0


    - name: Add Frontend Dependencies to PATH
      run: |
        echo "PYTHONPATH=$PYTHONPATH:$(pwd)/quantum-build/python_packages/quantum" >> $GITHUB_ENV
        echo "RUNTIME_LIB_DIR=$(pwd)/runtime-build/lib" >> $GITHUB_ENV
        echo "MLIR_LIB_DIR=$(pwd)/llvm-build/lib" >> $GITHUB_ENV

    - name: Run Frontend Tests
      run: |
        make pytest

    - name: Run Frontend Tests (Kokkos)
      run: |
        make pytest TEST_BACKEND="lightning.kokkos"

    - name: Run Frontend Tests (Braket)
      run: |
        make pytest TEST_BRAKET=LOCAL

    - name: Run Demos
      run: |
        make test-demos<|MERGE_RESOLUTION|>--- conflicted
+++ resolved
@@ -40,12 +40,8 @@
 
     - name: Install deps
       run: |
-<<<<<<< HEAD
-        sudo apt-get install -y cmake ninja-build ccache libomp-dev liblapack-dev libasan6
-=======
         sudo apt-get update
         sudo apt-get install -y cmake ninja-build ccache libomp-dev libasan6 lld
->>>>>>> f016a31f
         python3 --version | grep ${{ needs.constants.outputs.primary_python_version }}
         python3 -m pip install -r requirements.txt
         pip install amazon-braket-pennylane-plugin
