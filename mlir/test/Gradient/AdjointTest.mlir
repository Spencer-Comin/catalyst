--- conflicted
+++ resolved
@@ -12,11 +12,7 @@
 // See the License for the specific language governing permissions and
 // limitations under the License.
 
-<<<<<<< HEAD
-// RUN: quantum-opt %s --lower-gradients=only=adj --split-input-file --verify-diagnostics --allow-unregistered-dialect | FileCheck %s
-=======
 // RUN: quantum-opt %s --lower-gradients --split-input-file --verify-diagnostics --allow-unregistered-dialect | FileCheck %s
->>>>>>> 33e71bb0
 
 // Check scalar to scalar function
 func.func private @funcScalarScalar(%arg0: f64) -> f64 attributes {qnode, diff_method = "adjoint"} {
@@ -31,21 +27,12 @@
     // CHECK-NEXT:   return [[GRAD]]
 // }
 
-<<<<<<< HEAD
-// CHECK-LABEL: @funcScalarScalar.splitpreprocessed(%arg0: f64, %arg1: index) -> f64
-
-// CHECK-LABEL: @gradCallScalarScalar
-func.func @gradCallScalarScalar(%arg0: f64) -> f64 {
-    // CHECK:   [[GRAD:%.+]] = gradient.backprop @funcScalarScalar.splitpreprocessed(%arg0
-    %0 = gradient.grad "defer" @funcScalarScalar(%arg0) : (f64) -> f64
-=======
 // CHECK-LABEL: @funcScalarScalar.fullgrad0(%arg0: f64, %arg1: index) -> f64
 
 // CHECK-LABEL: @gradCallScalarScalar
 func.func @gradCallScalarScalar(%arg0: f64) -> f64 {
     // CHECK:   [[GRAD:%.+]] = call @funcScalarScalar.fullgrad0(%arg0
     %0 = gradient.grad "auto" @funcScalarScalar(%arg0) : (f64) -> f64
->>>>>>> 33e71bb0
 
     // CHECK:   return [[GRAD]]
     func.return %0 : f64
@@ -68,22 +55,12 @@
     // CHECK-NEXT:   return [[GRAD]]
 // }
 
-<<<<<<< HEAD
-// CHECK-LABEL: @funcScalarTensor.splitpreprocessed(%arg0: f64, %arg1: index) -> tensor<2x3xf64>
-
-// CHECK-LABEL: @gradCallScalarTensor
-func.func @gradCallScalarTensor(%arg0: f64) -> tensor<2x3xf64> {
-    // CHECK:   [[jacEntry:%.+]] = gradient.backprop @funcScalarTensor.splitpreprocessed(%arg0
-    %0 = gradient.grad "defer"  @funcScalarTensor(%arg0) : (f64) -> tensor<2x3xf64>
-    // CHECK:   [[jacobian:%.+]] = tensor.insert [[jacEntry]] into
-=======
 // CHECK-LABEL: @funcScalarTensor.fullgrad0(%arg0: f64, %arg1: index) -> tensor<2x3xf64>
 
 // CHECK-LABEL: @gradCallScalarTensor
 func.func @gradCallScalarTensor(%arg0: f64) -> tensor<2x3xf64> {
     // CHECK:   [[jacobian:%.+]] = call @funcScalarTensor.fullgrad0(%arg0
     %0 = gradient.grad "auto"  @funcScalarTensor(%arg0) : (f64) -> tensor<2x3xf64>
->>>>>>> 33e71bb0
     // CHECK:   return [[jacobian]]
     func.return %0 : tensor<2x3xf64>
 }
@@ -104,21 +81,12 @@
     // CHECK-NEXT:   return [[GRAD]]
 // }
 
-<<<<<<< HEAD
-// CHECK-LABEL: @funcTensorScalar.splitpreprocessed(%arg0: tensor<3xf64>, %arg1: index) -> f64
-
-// CHECK-LABEL: @gradCallTensorScalar
-func.func @gradCallTensorScalar(%arg0: tensor<3xf64>) -> tensor<3xf64> {
-    // CHECK:   [[GRAD:%.+]] = gradient.backprop @funcTensorScalar.splitpreprocessed(%arg0
-    %2 = gradient.grad "defer"  @funcTensorScalar(%arg0) : (tensor<3xf64>) -> tensor<3xf64>
-=======
 // CHECK-LABEL: @funcTensorScalar.fullgrad0(%arg0: tensor<3xf64>, %arg1: index) -> tensor<3xf64>
 
 // CHECK-LABEL: @gradCallTensorScalar
 func.func @gradCallTensorScalar(%arg0: tensor<3xf64>) -> tensor<3xf64> {
     // CHECK:   [[GRAD:%.+]] = call @funcTensorScalar.fullgrad0(%arg0
     %2 = gradient.grad "auto"  @funcTensorScalar(%arg0) : (tensor<3xf64>) -> tensor<3xf64>
->>>>>>> 33e71bb0
 
     // CHECK:   return [[GRAD]]
     func.return %2 : tensor<3xf64>
@@ -141,23 +109,12 @@
     // CHECK-NEXT:   return [[GRAD]]
 // }
 
-<<<<<<< HEAD
-// CHECK-LABEL: @funcTensorTensor.splitpreprocessed(%arg0: tensor<7x3x2x1xf64>, %arg1: index) -> tensor<2xf64>
-
-// CHECK-LABEL: @gradCallTensorTensor
-func.func @gradCallTensorTensor(%arg0: tensor<7x3x2x1xf64>) -> tensor<7x3x2x1x2xf64> {
-    // CHECK:   [[jacSlice:%.+]] = gradient.backprop @funcTensorTensor.splitpreprocessed(%arg0
-    %2 = gradient.grad "defer" @funcTensorTensor(%arg0) : (tensor<7x3x2x1xf64>) -> tensor<7x3x2x1x2xf64>
-
-    // CHECK:   [[jacobian:%.+]] = tensor.insert_slice [[jacSlice]] into
-=======
 // CHECK-LABEL: @funcTensorTensor.fullgrad0(%arg0: tensor<7x3x2x1xf64>, %arg1: index) -> tensor<7x3x2x1x2xf64>
 
 // CHECK-LABEL: @gradCallTensorTensor
 func.func @gradCallTensorTensor(%arg0: tensor<7x3x2x1xf64>) -> tensor<7x3x2x1x2xf64> {
     // CHECK:   [[jacobian:%.+]] = call @funcTensorTensor.fullgrad0(%arg0
     %2 = gradient.grad "auto" @funcTensorTensor(%arg0) : (tensor<7x3x2x1xf64>) -> tensor<7x3x2x1x2xf64>
->>>>>>> 33e71bb0
     // CHECK:   return [[jacobian]]
     func.return %2 : tensor<7x3x2x1x2xf64>
 }
@@ -178,20 +135,6 @@
     // CHECK-NEXT:   return [[GRAD]]#0, [[GRAD]]#1
 // }
 
-<<<<<<< HEAD
-// CHECK-LABEL: @funcMultiRes.splitpreprocessed(%arg0: f64, %arg1: index) -> (f64, tensor<2xf64>)
-
-// CHECK-LABEL: @gradCallMultiRes
-func.func @gradCallMultiRes(%arg0: f64) -> (f64, tensor<2xf64>)  {
-    // CHECK:   [[grad0:%.+]] = gradient.backprop @funcMultiRes.splitpreprocessed(%arg0{{.+}} -> f64
-    // CHECK:   [[grad1:%.+]] = gradient.backprop @funcMultiRes.splitpreprocessed(%arg0{{.+}} -> f64
-    // CHECK:   [[jac0:%.+]] = tensor.insert [[grad1]] into
-    // CHECK:   [[grad2:%.+]] = gradient.backprop @funcMultiRes.splitpreprocessed(%arg0{{.+}} -> f64
-    // CHECK:   [[jac1:%.+]] = tensor.insert [[grad2]] into
-    %0:2 = gradient.grad "defer" @funcMultiRes(%arg0) : (f64) -> (f64, tensor<2xf64>)
-
-    // CHECK:   return [[grad0]], [[jac1]]
-=======
 // CHECK-LABEL: @funcMultiRes.fullgrad0(%arg0: f64, %arg1: index) -> (f64, tensor<2xf64>)
 
 // CHECK-LABEL: @gradCallMultiRes
@@ -200,7 +143,6 @@
     %0:2 = gradient.grad "auto" @funcMultiRes(%arg0) : (f64) -> (f64, tensor<2xf64>)
 
     // CHECK:   return [[jac]]#0, [[jac]]#1
->>>>>>> 33e71bb0
     func.return %0#0, %0#1 : f64, tensor<2xf64>
 }
 
@@ -219,18 +161,6 @@
     // CHECK-NEXT:   return [[GRAD]]
 // }
 
-<<<<<<< HEAD
-// CHECK-LABEL: @funcMultiArg.splitpreprocessed(%arg0: f64, %arg1: tensor<2xf64>, %arg2: index) -> f64
-
-// CHECK-LABEL: @gradCallMultiArg
-func.func @gradCallMultiArg(%arg0: f64, %arg1: tensor<2xf64>) -> (f64, tensor<2xf64>, f64, tensor<2xf64>) {
-    // CHECK:   [[GRAD0:%.+]] = gradient.backprop @funcMultiArg.splitpreprocessed(%arg0, %arg1{{.+}} -> f64
-    %0 = gradient.grad "defer"  @funcMultiArg(%arg0, %arg1) : (f64, tensor<2xf64>) -> f64
-    // CHECK:   [[GRAD1:%.+]] = gradient.backprop @funcMultiArg.splitpreprocessed(%arg0, %arg1{{.+}} -> tensor<2xf64>
-    %1 = gradient.grad "defer"  @funcMultiArg(%arg0, %arg1) {diffArgIndices = dense<[1]> : tensor<1xindex>} : (f64, tensor<2xf64>) -> tensor<2xf64>
-    // CHECK:   [[GRAD2:%.+]]:2 = gradient.backprop @funcMultiArg.splitpreprocessed(%arg0, %arg1{{.+}} -> (f64, tensor<2xf64>)
-    %2:2 = gradient.grad "defer" @funcMultiArg(%arg0, %arg1) {diffArgIndices = dense<[0, 1]> : tensor<2xindex>} : (f64, tensor<2xf64>) -> (f64, tensor<2xf64>)
-=======
 // CHECK-LABEL: @gradCallMultiArg
 func.func @gradCallMultiArg(%arg0: f64, %arg1: tensor<2xf64>) -> (f64, tensor<2xf64>, f64, tensor<2xf64>) {
     // CHECK:   [[GRAD0:%.+]] = call @funcMultiArg.fullgrad0(%arg0, %arg1{{.+}} -> f64
@@ -239,7 +169,6 @@
     %1 = gradient.grad "auto"  @funcMultiArg(%arg0, %arg1) {diffArgIndices = dense<[1]> : tensor<1xindex>} : (f64, tensor<2xf64>) -> tensor<2xf64>
     // CHECK:   [[GRAD2:%.+]]:2 = call @funcMultiArg.fullgrad01(%arg0, %arg1{{.+}} -> (f64, tensor<2xf64>)
     %2:2 = gradient.grad "auto" @funcMultiArg(%arg0, %arg1) {diffArgIndices = dense<[0, 1]> : tensor<2xindex>} : (f64, tensor<2xf64>) -> (f64, tensor<2xf64>)
->>>>>>> 33e71bb0
 
     // CHECK:   return [[GRAD0]], [[GRAD1]], [[GRAD2]]#0, [[GRAD2]]#1
     func.return %0, %1, %2#0, %2#1 : f64, tensor<2xf64>, f64, tensor<2xf64>
@@ -257,16 +186,6 @@
 
 // CHECK-LABEL: @funcMultiCall.adjoint(%arg0: f64, %arg1: index) -> tensor<?xf64>
 
-<<<<<<< HEAD
-// CHECK-LABEL: @funcMultiCall.splitpreprocessed(%arg0: f64, %arg1: index) -> f64
-
-// CHECK-LABEL: @gradCallMultiCall
-func.func @gradCallMultiCall(%arg0: f64) -> (f64, f64) {
-    // CHECK:   [[GRAD0:%.+]] = gradient.backprop @funcMultiCall.splitpreprocessed(%arg0
-    %0 = gradient.grad "defer" @funcMultiCall(%arg0) : (f64) -> f64
-    // CHECK:   [[GRAD1:%.+]] = gradient.backprop @funcMultiCall.splitpreprocessed(%arg0
-    %1 = gradient.grad "defer" @funcMultiCall(%arg0) : (f64) -> f64
-=======
 // CHECK-LABEL: @funcMultiCall.fullgrad0(%arg0: f64, %arg1: index) -> f64
 
 // CHECK-LABEL: @gradCallMultiCall
@@ -275,7 +194,6 @@
     %0 = gradient.grad "auto" @funcMultiCall(%arg0) : (f64) -> f64
     // CHECK:   [[GRAD1:%.+]] = call @funcMultiCall.fullgrad0(%arg0
     %1 = gradient.grad "auto" @funcMultiCall(%arg0) : (f64) -> f64
->>>>>>> 33e71bb0
     // CHECK:   return [[GRAD0]], [[GRAD1]]
     func.return %0, %1 : f64, f64
 }
