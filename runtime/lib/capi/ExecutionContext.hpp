--- conflicted
+++ resolved
@@ -22,11 +22,7 @@
 #include "Exception.hpp"
 #include "QuantumDevice.hpp"
 
-<<<<<<< HEAD
-#if __has_include("StateVectorDynamicCPU.hpp")
-=======
 #if __has_include("LightningSimulator.hpp")
->>>>>>> 9f83c068
 // device: lightning.qubit
 #include "LightningSimulator.hpp"
 #endif
@@ -36,16 +32,10 @@
 #include "LightningKokkosSimulator.hpp"
 #endif
 
-<<<<<<< HEAD
-#if __has_include("openqasm/OpenQasmDevice.hpp") && __has_include("pybind11/embed.h")
-// device: openqasm
-#include "openqasm/OpenQasmDevice.hpp"
-#include <pybind11/embed.h>
-=======
 #if __has_include("OpenQasmDevice.hpp")
 // device: openqasm
 #include "OpenQasmDevice.hpp"
->>>>>>> 9f83c068
+#include <pybind11/embed.h>
 #endif
 
 namespace Catalyst::Runtime {
@@ -136,8 +126,8 @@
     {
         std::string hw_name;
         if (name.find("aws:braket") != std::string::npos) {
-            hw_name = name;     // LCOV_EXCL_LINE
-            _name = "openqasm"; // LCOV_EXCL_LINE
+            hw_name = name;
+            _name = "openqasm";
         }
         else {
             hw_name = "";
