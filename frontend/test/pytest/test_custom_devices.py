--- conflicted
+++ resolved
@@ -22,10 +22,6 @@
 from catalyst.compiler import get_lib_path
 from catalyst.device import extract_backend_info
 from catalyst.utils.exceptions import CompileError
-<<<<<<< HEAD
-from catalyst.utils.runtime import extract_backend_info
-=======
->>>>>>> 611e5fce
 from catalyst.utils.toml import get_device_capabilities
 
 # These have to match the ones in the configuration file.
