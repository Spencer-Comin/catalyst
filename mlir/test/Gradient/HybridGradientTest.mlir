--- conflicted
+++ resolved
@@ -12,26 +12,12 @@
 // See the License for the specific language governing permissions and
 // limitations under the License.
 
-<<<<<<< HEAD
-// RUN: quantum-opt %s --lower-gradients=only=ps -cse | FileCheck %s
-=======
 // RUN: quantum-opt %s --lower-gradients -cse | FileCheck %s
->>>>>>> 33e71bb0
 
 // Check scalar to scalar function
 func.func private @funcScalarScalar(%arg0: f64) -> f64 attributes {qnode, diff_method = "parameter-shift"} {
     return %arg0 : f64
 }
-<<<<<<< HEAD
-// CHECK-LABEL: @gradCallScalarScalar(%arg0: f64) -> f64
-    // CHECK-DAG:    [[zero:%.+]] = arith.constant 0.0{{.+}}+00 : f64
-    // CHECK-DAG:    [[one:%.+]] = arith.constant 1.0{{.+}}+00 : f64
-    // CHECK-DAG:    [[pcount:%.+]] = call @funcScalarScalar.pcount
-    // CHECK:        [[cotangent0:%.+]] = tensor.empty() : tensor<f64>
-    // CHECK:        [[cotangent1:%.+]] = linalg.fill ins([[zero]] : f64) outs([[cotangent0]]
-    // CHECK:        [[cotangent:%.+]] = tensor.insert [[one]] into [[cotangent1]]
-    // CHECK:        [[grad:%.+]] = gradient.backprop @funcScalarScalar.splitpreprocessed(%arg0, [[pcount]]) cotangents([[cotangent]]
-=======
 
 // CHECK-LABEL: @funcScalarScalar.fullgrad0(%arg0: f64, %arg1: index) -> f64
     // CHECK-DAG:    [[zero:%.+]] = arith.constant 0.0{{.+}}+00 : f64
@@ -40,7 +26,6 @@
     // CHECK:        [[cotangent1:%.+]] = linalg.fill ins([[zero]] : f64) outs([[cotangent0]]
     // CHECK:        [[cotangent:%.+]] = tensor.insert [[one]] into [[cotangent1]]
     // CHECK:        [[grad:%.+]] = gradient.backprop @funcScalarScalar.preprocess(%arg0, %arg1) cotangents([[cotangent]]
->>>>>>> 33e71bb0
     // CHECK:        return [[grad]]
 
 // CHECK-LABEL: @gradCallScalarScalar(%arg0: f64) -> f64
@@ -61,19 +46,6 @@
     return %1 : tensor<f64>
 }
 
-<<<<<<< HEAD
-// CHECK-LABEL: @gradCallScalarPointTensor(%arg0: f64) -> tensor<f64>
-    // CHECK-DAG:    [[zero:%.+]] = arith.constant 0.0{{.+}}+00 : f64
-    // CHECK-DAG:    [[one:%.+]] = arith.constant 1.0{{.+}}+00 : f64
-    // CHECK-DAG:    [[pcount:%.+]] = call @funcScalarPointTensor.pcount
-    // CHECK:        [[empty:%.+]] = tensor.empty() : tensor<f64>
-    // CHECK:        [[cotangent1:%.+]] = linalg.fill ins([[zero]] : f64) outs([[empty]]
-    // CHECK:        [[cotangent:%.+]] = tensor.insert [[one]] into [[cotangent1]]
-    // CHECK:        [[grad:%.+]] = gradient.backprop @funcScalarPointTensor.splitpreprocessed(%arg0, [[pcount]]) cotangents([[cotangent]]
-    // CHECK:        [[gradTensor:%.+]] = tensor.insert [[grad]] into [[empty]]
-    // CHECK:        return [[gradTensor]]
-
-=======
 // CHECK-LABEL: @funcScalarPointTensor.fullgrad0(%arg0: f64, %arg1: index) -> tensor<f64>
     // CHECK-DAG:    [[zero:%.+]] = arith.constant 0.0{{.+}}+00 : f64
     // CHECK-DAG:    [[one:%.+]] = arith.constant 1.0{{.+}}+00 : f64
@@ -85,7 +57,6 @@
     // CHECK:        return [[gradTensor]]
 
 // CHECK-LABEL: @gradCallScalarPointTensor(%arg0: f64) -> tensor<f64>
->>>>>>> 33e71bb0
 func.func @gradCallScalarPointTensor(%arg0: f64) -> tensor<f64> {
     // CHECK:        [[pcount:%.+]] = call @funcScalarPointTensor.pcount
     // CHECK:        [[grad:%.+]] = call @funcScalarPointTensor.fullgrad0(%arg0, [[pcount]])
@@ -102,19 +73,6 @@
     return %0 : f64
 }
 
-<<<<<<< HEAD
-// CHECK-LABEL: @gradCallPointTensorScalar(%arg0: tensor<f64>) -> f64
-    // CHECK-DAG:    [[zero:%.+]] = arith.constant 0.0{{.+}}+00 : f64
-    // CHECK-DAG:    [[one:%.+]] = arith.constant 1.0{{.+}}+00 : f64
-    // CHECK-DAG:    [[pcount:%.+]] = call @funcPointTensorScalar.pcount
-    // CHECK:        [[empty:%.+]] = tensor.empty() : tensor<f64>
-    // CHECK:        [[cotangent1:%.+]] = linalg.fill ins([[zero]] : f64) outs([[empty]]
-    // CHECK:        [[cotangent:%.+]] = tensor.insert [[one]] into [[cotangent1]]
-    // CHECK:        [[gradTensor:%.+]] = gradient.backprop @funcPointTensorScalar.splitpreprocessed(%arg0, [[pcount]]) cotangents([[cotangent]]
-    // CHECK:        [[grad:%.+]] = tensor.extract [[gradTensor]]
-    // CHECK:        return [[grad]]
-
-=======
 // CHECK-LABEL: @funcPointTensorScalar.fullgrad0(%arg0: tensor<f64>, %arg1: index) -> f64
     // CHECK-DAG:    [[zero:%.+]] = arith.constant 0.0{{.+}}+00 : f64
     // CHECK-DAG:    [[one:%.+]] = arith.constant 1.0{{.+}}+00 : f64
@@ -126,7 +84,6 @@
     // CHECK:        return [[grad]]
 
 // CHECK-LABEL: @gradCallPointTensorScalar(%arg0: tensor<f64>) -> f64
->>>>>>> 33e71bb0
 func.func @gradCallPointTensorScalar(%arg0: tensor<f64>) -> f64 {
     // CHECK:        [[pcount:%.+]] = call @funcPointTensorScalar.pcount
     // CHECK:        [[grad:%.+]] = call @funcPointTensorScalar.fullgrad0(%arg0, [[pcount]])
@@ -142,16 +99,6 @@
     return %arg0 : tensor<f64>
 }
 
-<<<<<<< HEAD
-// CHECK-LABEL: @gradCallPointTensorPointTensor(%arg0: tensor<f64>) -> tensor<f64>
-    // CHECK-DAG:    [[zero:%.+]] = arith.constant 0.0{{.+}}+00 : f64
-    // CHECK-DAG:    [[one:%.+]] = arith.constant 1.0{{.+}}+00 : f64
-    // CHECK-DAG:    [[pcount:%.+]] = call @funcPointTensorPointTensor.pcount
-    // CHECK:        [[empty:%.+]] = tensor.empty() : tensor<f64>
-    // CHECK:        [[cotangent1:%.+]] = linalg.fill ins([[zero]] : f64) outs([[empty]]
-    // CHECK:        [[cotangent:%.+]] = tensor.insert [[one]] into [[cotangent1]]
-    // CHECK:        [[gradTensor:%.+]] = gradient.backprop @funcPointTensorPointTensor.splitpreprocessed(%arg0, [[pcount]]) cotangents([[cotangent]]
-=======
 // CHECK-LABEL: @funcPointTensorPointTensor.fullgrad0(%arg0: tensor<f64>, %arg1: index) -> tensor<f64>
     // CHECK-DAG:    [[zero:%.+]] = arith.constant 0.0{{.+}}+00 : f64
     // CHECK-DAG:    [[one:%.+]] = arith.constant 1.0{{.+}}+00 : f64
@@ -159,7 +106,6 @@
     // CHECK:        [[cotangent1:%.+]] = linalg.fill ins([[zero]] : f64) outs([[empty]]
     // CHECK:        [[cotangent:%.+]] = tensor.insert [[one]] into [[cotangent1]]
     // CHECK:        [[gradTensor:%.+]] = gradient.backprop @funcPointTensorPointTensor.preprocess(%arg0, %arg1) cotangents([[cotangent]]
->>>>>>> 33e71bb0
     // CHECK:        return [[gradTensor]]
 
 // CHECK-LABEL: @gradCallPointTensorPointTensor(%arg0: tensor<f64>) -> tensor<f64>
@@ -180,47 +126,16 @@
     return %res : tensor<2x3xf64>
 }
 
-<<<<<<< HEAD
-// CHECK-LABEL: @gradCallScalarTensor(%arg0: f64) -> tensor<2x3xf64>
-=======
 // CHECK-LABEL: @funcScalarTensor.fullgrad0(%arg0: f64, %arg1: index) -> tensor<2x3xf64>
->>>>>>> 33e71bb0
     // CHECK-DAG:    [[zero:%.+]] = arith.constant 0.0{{.+}}+00 : f64
     // CHECK-DAG:    [[one:%.+]] = arith.constant 1.0{{.+}}+00 : f64
     // CHECK-DAG:    [[idx0:%.+]] = index.constant 0
     // CHECK-DAG:    [[idx1:%.+]] = index.constant 1
     // CHECK-DAG:    [[idx2:%.+]] = index.constant 2
-<<<<<<< HEAD
-    // CHECK-DAG:    [[pcount:%.+]] = call @funcScalarTensor.pcount
-=======
->>>>>>> 33e71bb0
     // CHECK:        [[empty:%.+]] = tensor.empty() : tensor<2x3xf64>
     // CHECK:        [[zeroed:%.+]] = linalg.fill ins([[zero]] : f64) outs([[empty]]
 
     // CHECK:        [[cotangent0:%.+]] = tensor.insert [[one]] into [[zeroed]][[[idx0]], [[idx0]]]
-<<<<<<< HEAD
-    // CHECK:        [[jacEntry00:%.+]] = gradient.backprop @funcScalarTensor.splitpreprocessed(%arg0, [[pcount]]) cotangents([[cotangent0]]
-    // CHECK:        [[jac0:%.+]] = tensor.insert [[jacEntry00]] into [[empty]][[[idx0]], [[idx0]]]
-
-    // CHECK:        [[cotangent1:%.+]] = tensor.insert [[one]] into [[zeroed]][[[idx0]], [[idx1]]]
-    // CHECK:        [[jacEntry01:%.+]] = gradient.backprop @funcScalarTensor.splitpreprocessed(%arg0, [[pcount]]) cotangents([[cotangent1]]
-    // CHECK:        [[jac1:%.+]] = tensor.insert [[jacEntry01]] into [[jac0]][[[idx0]], [[idx1]]]
-
-    // CHECK:        [[cotangent2:%.+]] = tensor.insert [[one]] into [[zeroed]][[[idx0]], [[idx2]]]
-    // CHECK:        [[jacEntry02:%.+]] = gradient.backprop @funcScalarTensor.splitpreprocessed(%arg0, [[pcount]]) cotangents([[cotangent2]]
-    // CHECK:        [[jac2:%.+]] = tensor.insert [[jacEntry02]] into [[jac1]][[[idx0]], [[idx2]]]
-
-    // CHECK:        [[cotangent3:%.+]] = tensor.insert [[one]] into [[zeroed]][[[idx1]], [[idx0]]]
-    // CHECK:        [[jacEntry10:%.+]] = gradient.backprop @funcScalarTensor.splitpreprocessed(%arg0, [[pcount]]) cotangents([[cotangent3]]
-    // CHECK:        [[jac3:%.+]] = tensor.insert [[jacEntry10]] into [[jac2]][[[idx1]], [[idx0]]]
-
-    // CHECK:        [[cotangent4:%.+]] = tensor.insert [[one]] into [[zeroed]][[[idx1]], [[idx1]]]
-    // CHECK:        [[jacEntry11:%.+]] = gradient.backprop @funcScalarTensor.splitpreprocessed(%arg0, [[pcount]]) cotangents([[cotangent4]]
-    // CHECK:        [[jac4:%.+]] = tensor.insert [[jacEntry11]] into [[jac3]][[[idx1]], [[idx1]]]
-
-    // CHECK:        [[cotangent5:%.+]] = tensor.insert [[one]] into [[zeroed]][[[idx1]], [[idx2]]]
-    // CHECK:        [[jacEntry12:%.+]] = gradient.backprop @funcScalarTensor.splitpreprocessed(%arg0, [[pcount]]) cotangents([[cotangent5]]
-=======
     // CHECK:        [[jacEntry00:%.+]] = gradient.backprop @funcScalarTensor.preprocess(%arg0, %arg1) cotangents([[cotangent0]]
     // CHECK:        [[jac0:%.+]] = tensor.insert [[jacEntry00]] into [[empty]][[[idx0]], [[idx0]]]
 
@@ -242,22 +157,16 @@
 
     // CHECK:        [[cotangent5:%.+]] = tensor.insert [[one]] into [[zeroed]][[[idx1]], [[idx2]]]
     // CHECK:        [[jacEntry12:%.+]] = gradient.backprop @funcScalarTensor.preprocess(%arg0, %arg1) cotangents([[cotangent5]]
->>>>>>> 33e71bb0
     // CHECK:        [[jac5:%.+]] = tensor.insert [[jacEntry12]] into [[jac4]][[[idx1]], [[idx2]]]
 
     // CHECK:        return [[jac5]]
 
-<<<<<<< HEAD
-func.func @gradCallScalarTensor(%arg0: f64) -> tensor<2x3xf64> {
-    %0 = gradient.grad "defer" @funcScalarTensor(%arg0) : (f64) -> tensor<2x3xf64>
-=======
 // CHECK-LABEL: @gradCallScalarTensor(%arg0: f64) -> tensor<2x3xf64>
 func.func @gradCallScalarTensor(%arg0: f64) -> tensor<2x3xf64> {
     // CHECK:        [[pcount:%.+]] = call @funcScalarTensor.pcount
     // CHECK:        [[grad:%.+]] = call @funcScalarTensor.fullgrad0(%arg0, [[pcount]])
     // CHECK:        return [[grad]]
     %0 = gradient.grad "auto" @funcScalarTensor(%arg0) : (f64) -> tensor<2x3xf64>
->>>>>>> 33e71bb0
     func.return %0 : tensor<2x3xf64>
 }
 
@@ -269,16 +178,6 @@
     return %res : f64
 }
 
-<<<<<<< HEAD
-// CHECK-LABEL: @gradCallTensorScalar(%arg0: tensor<3xf64>) -> tensor<3xf64>
-    // CHECK-DAG:    [[zero:%.+]] = arith.constant 0.0{{.+}}+00 : f64
-    // CHECK-DAG:    [[one:%.+]] = arith.constant 1.0{{.+}}+00 : f64
-    // CHECK-DAG:    [[pcount:%.+]] = call @funcTensorScalar.pcount
-    // CHECK:        [[empty:%.+]] = tensor.empty() : tensor<f64>
-    // CHECK:        [[cotangent1:%.+]] = linalg.fill ins([[zero]] : f64) outs([[empty]]
-    // CHECK:        [[cotangent:%.+]] = tensor.insert [[one]] into [[cotangent1]]
-    // CHECK:        [[gradTensor:%.+]] = gradient.backprop @funcTensorScalar.splitpreprocessed(%arg0, [[pcount]]) cotangents([[cotangent]]
-=======
 // CHECK-LABEL: @funcTensorScalar.fullgrad0(%arg0: tensor<3xf64>, %arg1: index) -> tensor<3xf64>
     // CHECK-DAG:    [[zero:%.+]] = arith.constant 0.0{{.+}}+00 : f64
     // CHECK-DAG:    [[one:%.+]] = arith.constant 1.0{{.+}}+00 : f64
@@ -286,19 +185,14 @@
     // CHECK:        [[cotangent1:%.+]] = linalg.fill ins([[zero]] : f64) outs([[empty]]
     // CHECK:        [[cotangent:%.+]] = tensor.insert [[one]] into [[cotangent1]]
     // CHECK:        [[gradTensor:%.+]] = gradient.backprop @funcTensorScalar.preprocess(%arg0, %arg1) cotangents([[cotangent]]
->>>>>>> 33e71bb0
     // CHECK:        return [[gradTensor]]
 
 // CHECK-LABEL: @gradCallTensorScalar(%arg0: tensor<3xf64>) -> tensor<3xf64>
 func.func @gradCallTensorScalar(%arg0: tensor<3xf64>) -> tensor<3xf64> {
-<<<<<<< HEAD
-    %2 = gradient.grad "defer" @funcTensorScalar(%arg0) : (tensor<3xf64>) -> tensor<3xf64>
-=======
     // CHECK:        [[pcount:%.+]] = call @funcTensorScalar.pcount
     // CHECK:        [[grad:%.+]] = call @funcTensorScalar.fullgrad0(%arg0, [[pcount]])
     // CHECK:        return [[grad]]
     %2 = gradient.grad "auto" @funcTensorScalar(%arg0) : (tensor<3xf64>) -> tensor<3xf64>
->>>>>>> 33e71bb0
     func.return %2 : tensor<3xf64>
 }
 
@@ -311,45 +205,26 @@
     return %res : tensor<2xf64>
 }
 
-<<<<<<< HEAD
-// CHECK-LABEL: @gradCallTensorTensor(%arg0: tensor<7x3x2x1xf64>) -> tensor<7x3x2x1x2xf64>
-=======
 // CHECK-LABEL: @funcTensorTensor.fullgrad0(%arg0: tensor<7x3x2x1xf64>, %arg1: index) -> tensor<7x3x2x1x2xf64>
->>>>>>> 33e71bb0
     // CHECK-DAG:    [[zero:%.+]] = arith.constant 0.0{{.+}}+00 : f64
     // CHECK-DAG:    [[one:%.+]] = arith.constant 1.0{{.+}}+00 : f64
     // CHECK-DAG:    [[idx0:%.+]] = index.constant 0
     // CHECK-DAG:    [[idx1:%.+]] = index.constant 1
-<<<<<<< HEAD
-    // CHECK-DAG:    [[pcount:%.+]] = call @funcTensorTensor.pcount
-=======
->>>>>>> 33e71bb0
     // CHECK-DAG:    [[jacobian0:%.+]] = tensor.empty() : tensor<7x3x2x1x2xf64>
     // CHECK-DAG:    [[empty:%.+]] = tensor.empty() : tensor<2xf64>
     // CHECK:        [[zeroed:%.+]] = linalg.fill ins([[zero]] : f64) outs([[empty]]
 
     // CHECK:        [[cotangent0:%.+]] = tensor.insert [[one]] into [[zeroed]][[[idx0]]]
-<<<<<<< HEAD
-    // CHECK:        [[jacSlice0:%.+]] = gradient.backprop @funcTensorTensor.splitpreprocessed(%arg0, [[pcount]]) cotangents([[cotangent0]]
-    // CHECK:        [[jacobian1:%.+]] = tensor.insert_slice [[jacSlice0]] into [[jacobian0]][0, 0, 0, 0, [[idx0]]] [7, 3, 2, 1, 1] [1, 1, 1, 1, 1]
-
-    // CHECK:        [[cotangent1:%.+]] = tensor.insert [[one]] into [[zeroed]][[[idx1]]]
-    // CHECK:        [[jacSlice1:%.+]] = gradient.backprop @funcTensorTensor.splitpreprocessed(%arg0, [[pcount]]) cotangents([[cotangent1]]
-=======
     // CHECK:        [[jacSlice0:%.+]] = gradient.backprop @funcTensorTensor.preprocess(%arg0, %arg1) cotangents([[cotangent0]]
     // CHECK:        [[jacobian1:%.+]] = tensor.insert_slice [[jacSlice0]] into [[jacobian0]][0, 0, 0, 0, [[idx0]]] [7, 3, 2, 1, 1] [1, 1, 1, 1, 1]
 
     // CHECK:        [[cotangent1:%.+]] = tensor.insert [[one]] into [[zeroed]][[[idx1]]]
     // CHECK:        [[jacSlice1:%.+]] = gradient.backprop @funcTensorTensor.preprocess(%arg0, %arg1) cotangents([[cotangent1]]
->>>>>>> 33e71bb0
     // CHECK:        [[jacobian:%.+]] = tensor.insert_slice [[jacSlice1]] into [[jacobian1]][0, 0, 0, 0, [[idx1]]] [7, 3, 2, 1, 1] [1, 1, 1, 1, 1]
 
     // CHECK:        return [[jacobian]]
 
-<<<<<<< HEAD
-=======
 // CHECK-LABEL: @gradCallTensorTensor(%arg0: tensor<7x3x2x1xf64>) -> tensor<7x3x2x1x2xf64>
->>>>>>> 33e71bb0
 func.func @gradCallTensorTensor(%arg0: tensor<7x3x2x1xf64>) -> tensor<7x3x2x1x2xf64> {
     // CHECK:        [[pcount:%.+]] = call @funcTensorTensor.pcount
     // CHECK:        [[grad:%.+]] = call @funcTensorTensor.fullgrad0(%arg0, [[pcount]])
@@ -365,22 +240,6 @@
     func.return %arg0 : tensor<f64>
 }
 
-<<<<<<< HEAD
-// CHECK-LABEL:  @gradCallMultiArg(%arg0: tensor<f64>, %arg1: tensor<2xf64>) -> (tensor<f64>, tensor<2xf64>, tensor<f64>, tensor<2xf64>)
-    // CHECK-DAG:    [[zero:%.+]] = arith.constant 0.0{{.+}}+00 : f64
-    // CHECK-DAG:    [[one:%.+]] = arith.constant 1.0{{.+}}+00 : f64
-    // CHECK-DAG:    [[pcount:%.+]] = call @funcMultiArg.pcount
-    // CHECK:        [[cotangent0:%.+]] = tensor.empty() : tensor<f64>
-    // CHECK:        [[cotangent1:%.+]] = linalg.fill ins([[zero]] : f64) outs([[cotangent0]]
-    // CHECK:        [[cotangent:%.+]] = tensor.insert [[one]] into [[cotangent1]]
-    // CHECK:        [[grad0:%.+]] = gradient.backprop @funcMultiArg.splitpreprocessed(%arg0, %arg1, [[pcount]]) cotangents([[cotangent]]
-    // CHECK-DAG:    [[pcount:%.+]] = call @funcMultiArg.pcount
-    // CHECK:        [[grad1:%.+]] = gradient.backprop @funcMultiArg.splitpreprocessed(%arg0, %arg1, [[pcount]]) cotangents([[cotangent]] {{.+}} {diffArgIndices = dense<1>
-    // CHECK-DAG:    [[pcount:%.+]] = call @funcMultiArg.pcount
-    // CHECK:        [[grad2:%.+]]:2 = gradient.backprop @funcMultiArg.splitpreprocessed(%arg0, %arg1, [[pcount]]) cotangents([[cotangent]] {{.+}} {diffArgIndices = dense<[0, 1]>
-    // CHECK:        return [[grad0]], [[grad1]], [[grad2]]#0, [[grad2]]#1
-
-=======
 // CHECK-LABEL:  @funcMultiArg.fullgrad0(%arg0: tensor<f64>, %arg1: tensor<2xf64>, %arg2: index) -> tensor<f64>
     // CHECK-DAG:    [[zero:%.+]] = arith.constant 0.0{{.+}}+00 : f64
     // CHECK-DAG:    [[one:%.+]] = arith.constant 1.0{{.+}}+00 : f64
@@ -409,7 +268,6 @@
     // CHECK:        return [[grad]]#0, [[grad]]#1
 
 // CHECK-LABEL:  @gradCallMultiArg(%arg0: tensor<f64>, %arg1: tensor<2xf64>) -> (tensor<f64>, tensor<2xf64>, tensor<f64>, tensor<2xf64>)
->>>>>>> 33e71bb0
 func.func @gradCallMultiArg(%arg0: tensor<f64>, %arg1: tensor<2xf64>) -> (tensor<f64>, tensor<2xf64>, tensor<f64>, tensor<2xf64>)  {
     // CHECK:        [[pcount:%.+]] = call @funcMultiArg.pcount
     // CHECK:        [[grad0:%.+]] = call @funcMultiArg.fullgrad0(%arg0, %arg1, [[pcount]])
