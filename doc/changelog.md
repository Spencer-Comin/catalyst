--- conflicted
+++ resolved
@@ -12,14 +12,12 @@
 
 <h3>Bug fixes</h3>
 
-<<<<<<< HEAD
 * Update the frontend to make it compatible with measurements as PyTrees in PennyLane `0.33.0`.
   [(#315)](https://github.com/PennyLaneAI/catalyst/pull/315)
-=======
+
 * Fixes the issue with missing `CFP_t` in `StateVectorLQubitDynamic` when building against the master
   branch of PennyLane-Lightning. This issue introduced in [PR 499](https://github.com/PennyLaneAI/pennylane-lightning/pull/499).
   [(#322)](https://github.com/PennyLaneAI/catalyst/pull/322)
->>>>>>> 9e997321
 
 <h3>Contributors</h3>
 
