// Copyright 2022-2023 Xanadu Quantum Technologies Inc.

// Licensed under the Apache License, Version 2.0 (the "License");
// you may not use this file except in compliance with the License.
// You may obtain a copy of the License at

//     http://www.apache.org/licenses/LICENSE-2.0

// Unless required by applicable law or agreed to in writing, software
// distributed under the License is distributed on an "AS IS" BASIS,
// WITHOUT WARRANTIES OR CONDITIONS OF ANY KIND, either express or implied.
// See the License for the specific language governing permissions and
// limitations under the License.

#include "iostream"
#include "llvm/Support/raw_ostream.h"

<<<<<<< HEAD
#include "mlir/Dialect/Func/IR/FuncOps.h"
=======
#include "mlir/Dialect/Index/IR/IndexOps.h"
>>>>>>> 650c849d
#include "mlir/Dialect/MemRef/IR/MemRef.h"
#include "mlir/Dialect/Tensor/IR/Tensor.h"
#include "mlir/IR/SymbolTable.h"
#include "mlir/Transforms/DialectConversion.h"

#include "Gradient/IR/GradientOps.h"
#include "Gradient/Transforms/Passes.h"
#include "Gradient/Utils/GradientShape.h"

using namespace mlir;
using namespace catalyst::gradient;

namespace {

Value generateAllocation(OpBuilder &builder, Location loc, Value reference)
{
    auto memrefType = cast<MemRefType>(reference.getType());
    // Get dynamic dimension sizes from the provided reference value if necessary.
    SmallVector<Value> dynamicDims;
    if (!memrefType.hasStaticShape()) {
        for (int64_t dim = 0; dim < memrefType.getRank(); dim++) {
            if (memrefType.isDynamicDim(dim)) {
                Value dimIndex = builder.create<index::ConstantOp>(loc, dim);
                dynamicDims.push_back(builder.create<memref::DimOp>(loc, reference, dimIndex));
            }
        }
    }

    return builder.create<memref::AllocOp>(loc, memrefType, dynamicDims);
}

/// Helper function to generate a set of memref allocations.
///
/// The allocation size and shape is deduced from a list of existing memref values.
///
void generateAllocations(PatternRewriter &rewriter, Location loc,
                         SmallVectorImpl<Value> &allocations, ValueRange referenceValues)
{
    for (Value memref : referenceValues) {
        allocations.push_back(
            generateAllocation(rewriter, loc, cast<TypedValue<MemRefType>>(memref)));
    }
}

class BufferizeAdjointOp : public OpConversionPattern<AdjointOp> {
  public:
    using OpConversionPattern::OpConversionPattern;

    LogicalResult matchAndRewrite(AdjointOp op, OpAdaptor adaptor,
                                  ConversionPatternRewriter &rewriter) const override
    {
        SmallVector<Type> resTypes;
        if (failed(getTypeConverter()->convertTypes(op.getResultTypes(), resTypes)))
            return failure();

        Location loc = op.getLoc();
        Value gradSize = op.getGradSize();
        SmallVector<Value> memrefValues;
        for (Type resType : resTypes) {
            MemRefType memrefType = resType.cast<MemRefType>();
            Value memrefValue = rewriter.create<memref::AllocOp>(loc, memrefType, gradSize);
            memrefValues.push_back(memrefValue);
        }

        rewriter.create<AdjointOp>(loc, TypeRange{}, op.getCalleeAttr(), adaptor.getGradSize(),
                                   adaptor.getArgs(), memrefValues);
        rewriter.replaceOp(op, memrefValues);
        return success();
    }
};

class BufferizeBackpropOp : public OpConversionPattern<BackpropOp> {
  public:
    using OpConversionPattern::OpConversionPattern;

    LogicalResult matchAndRewrite(BackpropOp op, OpAdaptor adaptor,
                                  ConversionPatternRewriter &rewriter) const override
    {
<<<<<<< HEAD
        SmallVector<Type> resTypes;
        SmallVector<Type> outTypes;
        if (failed(getTypeConverter()->convertTypes(op.getResultTypes(), resTypes))) {
            return failure();
        }
        if (failed(getTypeConverter()->convertTypes(op.getOutputs().getTypes(), outTypes))) {
            return failure();
        }

        Location loc = op.getLoc();
        SmallVector<Value> argShadows;
        SmallVector<Value> outShadows;
        for (Type resType : resTypes) {
            argShadows.push_back(rewriter.create<memref::AllocOp>(loc, cast<MemRefType>(resType)));
        }

        Value one =
            rewriter.create<arith::ConstantFloatOp>(loc, APFloat(1.0), rewriter.getF64Type());
        Value c0 = rewriter.create<arith::ConstantIndexOp>(loc, 0);
        for (Type outType : outTypes) {
            Value outShadow = rewriter.create<memref::AllocOp>(loc, cast<MemRefType>(outType));
            rewriter.create<memref::StoreOp>(loc, one, outShadow, c0);
            outShadows.push_back(outShadow);
        }

        rewriter.create<BackpropOp>(loc, TypeRange{}, op.getCalleeAttr(), adaptor.getArgs(),
                                    adaptor.getOutputs(), argShadows, outShadows,
                                    op.getDiffArgIndicesAttr());
        rewriter.replaceOp(op, argShadows);
=======
        Location loc = op.getLoc();
        SmallVector<Value> gradients;
        SmallVector<Value> argShadows;
        // Conceptually a map from scalar result indices (w.r.t. other scalars) to the position in
        // the overall list of returned gradients.
        // For instance, a backprop op that returns (tensor, f64, tensor, f64, f64) will have
        // scalarIndices = {1, 3, 4}.
        SmallVector<unsigned> scalarIndices;
        SmallVector<Type> scalarReturnTypes;
        std::vector<Value> diffArgs =
            computeDiffArgs(adaptor.getArgs(), op.getDiffArgIndicesAttr());
        for (const auto &[idx, diffArg] : llvm::enumerate(diffArgs)) {
            // Allocate buffers to place the differentiation results (gradients) into. Enzyme refers
            // to these as shadow arguments. There is one result for each differentiable MemRef
            // argument, with a matching shape and type.
            if (isa<MemRefType>(diffArg.getType())) {
                Value shadow = generateAllocation(rewriter, loc, diffArg);
                gradients.push_back(shadow);
                argShadows.push_back(shadow);
            }
            else if (isa<FloatType>(diffArg.getType())) {
                scalarReturnTypes.push_back(diffArg.getType());
                scalarIndices.push_back(idx);
                // Put a null placeholder value that will be filled in with the result of the
                // bufferized BackpropOp.
                gradients.push_back(Value());
            }
        }

        // Enzyme requires buffers for the primal outputs as well, even though we don't need their
        // values. We'll mark them dupNoNeed later on to allow Enzyme to optimize away their
        // computation.
        SmallVector<Value> calleeResults;
        ValueRange resShadows = adaptor.getCotangents();
        generateAllocations(rewriter, loc, calleeResults, resShadows);

        DenseIntElementsAttr diffArgIndicesAttr = adaptor.getDiffArgIndices().value_or(nullptr);
        auto bufferizedBackpropOp = rewriter.create<BackpropOp>(
            loc, scalarReturnTypes, op.getCalleeAttr(), adaptor.getArgs(), argShadows,
            calleeResults, resShadows, diffArgIndicesAttr);

        // Fill in the null placeholders.
        for (const auto &[idx, scalarResult] : llvm::enumerate(bufferizedBackpropOp.getResults())) {
            gradients[scalarIndices[idx]] = scalarResult;
        }

        rewriter.replaceOp(op, gradients);
>>>>>>> 650c849d
        return success();
    }
};

} // namespace

namespace catalyst {
namespace gradient {

void populateBufferizationPatterns(TypeConverter &typeConverter, RewritePatternSet &patterns)
{
    patterns.add<BufferizeAdjointOp>(typeConverter, patterns.getContext());
    patterns.add<BufferizeBackpropOp>(typeConverter, patterns.getContext());
}

} // namespace gradient
} // namespace catalyst<|MERGE_RESOLUTION|>--- conflicted
+++ resolved
@@ -15,11 +15,7 @@
 #include "iostream"
 #include "llvm/Support/raw_ostream.h"
 
-<<<<<<< HEAD
-#include "mlir/Dialect/Func/IR/FuncOps.h"
-=======
 #include "mlir/Dialect/Index/IR/IndexOps.h"
->>>>>>> 650c849d
 #include "mlir/Dialect/MemRef/IR/MemRef.h"
 #include "mlir/Dialect/Tensor/IR/Tensor.h"
 #include "mlir/IR/SymbolTable.h"
@@ -98,37 +94,6 @@
     LogicalResult matchAndRewrite(BackpropOp op, OpAdaptor adaptor,
                                   ConversionPatternRewriter &rewriter) const override
     {
-<<<<<<< HEAD
-        SmallVector<Type> resTypes;
-        SmallVector<Type> outTypes;
-        if (failed(getTypeConverter()->convertTypes(op.getResultTypes(), resTypes))) {
-            return failure();
-        }
-        if (failed(getTypeConverter()->convertTypes(op.getOutputs().getTypes(), outTypes))) {
-            return failure();
-        }
-
-        Location loc = op.getLoc();
-        SmallVector<Value> argShadows;
-        SmallVector<Value> outShadows;
-        for (Type resType : resTypes) {
-            argShadows.push_back(rewriter.create<memref::AllocOp>(loc, cast<MemRefType>(resType)));
-        }
-
-        Value one =
-            rewriter.create<arith::ConstantFloatOp>(loc, APFloat(1.0), rewriter.getF64Type());
-        Value c0 = rewriter.create<arith::ConstantIndexOp>(loc, 0);
-        for (Type outType : outTypes) {
-            Value outShadow = rewriter.create<memref::AllocOp>(loc, cast<MemRefType>(outType));
-            rewriter.create<memref::StoreOp>(loc, one, outShadow, c0);
-            outShadows.push_back(outShadow);
-        }
-
-        rewriter.create<BackpropOp>(loc, TypeRange{}, op.getCalleeAttr(), adaptor.getArgs(),
-                                    adaptor.getOutputs(), argShadows, outShadows,
-                                    op.getDiffArgIndicesAttr());
-        rewriter.replaceOp(op, argShadows);
-=======
         Location loc = op.getLoc();
         SmallVector<Value> gradients;
         SmallVector<Value> argShadows;
@@ -176,7 +141,6 @@
         }
 
         rewriter.replaceOp(op, gradients);
->>>>>>> 650c849d
         return success();
     }
 };
