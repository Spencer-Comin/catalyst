name: Build Catalyst Wheel on Linux (x86_64)

on:
  schedule:
    - cron: "0 0 * * 0"
  workflow_dispatch:

jobs:
  build-dependencies:
    name: Build Dependencies
    runs-on: ubuntu-latest
    container: "quay.io/pypa/manylinux2014_x86_64"

    steps:
    - name: Cancel previous runs
      uses: styfle/cancel-workflow-action@0.11.0
      with:
        access_token: ${{ github.token }}

    - name: Checkout Catalyst repo
      uses: actions/checkout@v3

    # Build and cache LLVM / MLIR
    - name: Get LLVM Version
      id: llvm-hash
      run: echo "llvm-hash=$(grep llvm .dep-versions | awk -F '=' '{ print $2 }')" >> $GITHUB_OUTPUT

    - name: Cache LLVM Build
      id: cache-llvm-build
      uses: actions/cache@v3
      with:
        path:  llvm-build
        key: ${{ runner.os }}-llvm-${{ steps.llvm-hash.outputs.llvm-hash }}-generic-build

    - name: Cache LLVM Source
      id: cache-llvm-source
      uses: actions/cache@v3
      with:
        path:  mlir/llvm-project
        key: Linux-llvm-${{ steps.llvm-hash.outputs.llvm-hash }}-default-source
        enableCrossOsArchive: True

    - name: Set Ownership in Container
      run: |
        # To fix the git issue with the owner of the checkout dir
        chown -R $(id -u):$(id -g) $PWD

    - name: Clone LLVM Submodule
      if: steps.cache-llvm-source.outputs.cache-hit != 'true'
      uses: actions/checkout@v3
      with:
        repository: llvm/llvm-project
        ref: ${{ steps.llvm-hash.outputs.llvm-hash }}
        path: mlir/llvm-project

    - name: Install dependencies (CentOS)
      run: |
        # Reduce wait time for repos not responding
        cat /etc/yum.conf | sed "s/\[main\]/\[main\]\ntimeout=5/g" > /etc/yum.conf
        yum update -y && yum install -y cmake ninja-build openmpi-devel

    - name: Build LLVM / MLIR
      if: steps.cache-llvm-build.outputs.cache-hit != 'true'
      run: |
        cmake -S mlir/llvm-project/llvm -B llvm-build -G Ninja \
              -DCMAKE_BUILD_TYPE=Release \
              -DLLVM_BUILD_EXAMPLES=OFF \
              -DLLVM_TARGETS_TO_BUILD="host" \
              -DLLVM_ENABLE_PROJECTS="lld;mlir" \
              -DLLVM_ENABLE_ASSERTIONS=ON \
              -DLLVM_INSTALL_UTILS=ON

<<<<<<< HEAD
        cmake --build llvm-build --target lld check-mlir opt -j$(nproc)
=======
        # TODO: when updating LLVM, test to see if mlir/unittests/Bytecode/BytecodeTest.cpp:55 is passing
        # and remove filter
        LIT_FILTER_OUT="Bytecode" cmake --build llvm-build --target lld check-mlir -j$(nproc)
>>>>>>> 75db3a5c

    # Build and cache MHLO
    - name: Get MHLO Version
      id: mhlo-hash
      run: echo "mhlo-hash=$(grep mhlo .dep-versions | awk -F '=' '{ print $2 }')" >> $GITHUB_OUTPUT

    - name: Cache MHLO Build
      id: cache-mhlo
      uses: actions/cache@v3
      with:
        path:  mhlo-build
        key: ${{ runner.os }}-mhlo-${{ steps.mhlo-hash.outputs.mhlo-hash }}-generic-build

    - name: Clone MHLO Submodule
      if:  |
        steps.cache-mhlo.outputs.cache-hit != 'true'
      uses: actions/checkout@v3
      with:
        repository: tensorflow/mlir-hlo
        ref: ${{ steps.mhlo-hash.outputs.mhlo-hash }}
        path: mlir/mlir-hlo

    - name: Build MHLO Dialect
      if: steps.cache-mhlo.outputs.cache-hit != 'true'
      # building with LLD is a strong requirement for mhlo
      run: |
        export PATH=$GITHUB_WORKSPACE/llvm-build/bin:$PATH

        # TODO: We can remove this patch whenever this ticket is solved https://github.com/tensorflow/mlir-hlo/issues/68
        pushd mlir
        patch -d mlir-hlo/mhlo/analysis --merge --follow-symlinks < patches/add-lmhlo-dependency.patch
        popd

        cmake -S mlir/mlir-hlo -B mhlo-build -G Ninja \
              -DCMAKE_BUILD_TYPE=Release \
              -DLLVM_ENABLE_ASSERTIONS=ON \
              -DMLIR_DIR=$GITHUB_WORKSPACE/llvm-build/lib/cmake/mlir \
              -DLLVM_ENABLE_LLD=ON

        cmake --build mhlo-build --target check-mlir-hlo -j$(nproc)

    # Build and cache Enzyme
    - name: Get Enzyme Version
      id: enzyme-hash
      run: echo "enzyme-hash=$(grep enzyme .dep-versions | awk -F '=' '{ print $2 }')" >> $GITHUB_OUTPUT

    - name: Cache Enzyme Build
      id: cache-enzyme
      uses: actions/cache@v3
      with:
        path:  enzyme-build
        key: ${{ runner.os }}-enzyme-${{ steps.enzyme-hash.outputs.enzyme-hash }}-generic-build

    - name: Clone Enzyme Submodule
      if:  |
        steps.cache-enzyme.outputs.cache-hit != 'true'
      uses: actions/checkout@v3
      with:
        repository: EnzymeAD/Enzyme
        ref: ${{ steps.enzyme-hash.outputs.enzyme-hash }}
        path: mlir/Enzyme

    - name: Build Enzyme
      if: steps.cache-enzyme.outputs.cache-hit != 'true'

      run: |
        export PATH=$GITHUB_WORKSPACE/llvm-build/bin:$PATH

        cmake -S mlir/Enzyme/enzyme -B enzyme-build -G Ninja \
              -DLLVM_DIR=llvm-build/lib/cmake/llvm

        cmake --build enzyme-build

    # Build QIR
    - name: Install rustup with llvm-tools-preview
      uses: actions-rs/toolchain@v1
      with:
        toolchain: stable
        components: llvm-tools-preview

    - name: Install QIR-stdlib
      run: |
          (cd ./runtime/qir-stdlib && cargo build --release)

    - name: Upload qir-stdlib artifact
      uses: actions/upload-artifact@v3
      with:
        name: qir-stdlib
        path: |
          runtime/qir-stdlib/target/release/*.a
          runtime/qir-stdlib/target/release/build/include/*.h
        retention-days: 1

  catalyst-linux-wheels-x86-64:
    needs: [build-dependencies]
    strategy:
      fail-fast: false
      matrix:
        os: [ubuntu-latest]
        arch: [x86_64]
        python_version: ["3.8", "3.9", "3.10", "3.11"]
        container_img: ["quay.io/pypa/manylinux2014_x86_64"]

    name: Build Wheels (Python ${{ matrix.python_version }})
    runs-on: ${{ matrix.os }}
    container: ${{ matrix.container_img }}

    steps:
    - name: Cancel previous runs
      uses: styfle/cancel-workflow-action@0.11.0
      with:
        access_token: ${{ github.token }}

    - name: Checkout Catalyst repo
      uses: actions/checkout@v3

    - name: Install dependencies (CentOS)
      run: |
        # Reduce wait time for repos not responding
        cat /etc/yum.conf | sed "s/\[main\]/\[main\]\ntimeout=5/g" > /etc/yum.conf
        yum update -y && yum install -y cmake ninja-build openmpi-devel

    - name: Install Dependencies (Python)
      run: |
        python${{ matrix.python_version }} -m pip install wheel numpy pybind11 PyYAML

    - name: Get LLVM Version
      id: llvm-hash
      run: echo "llvm-hash=$(grep llvm .dep-versions | awk -F '=' '{ print $2 }')" >> $GITHUB_OUTPUT

    - name: Get Cached LLVM Source
      id: cache-llvm-source
      uses: actions/cache@v3
      with:
        path: mlir/llvm-project
        key: Linux-llvm-${{ steps.llvm-hash.outputs.llvm-hash }}-default-source
        enableCrossOsArchive: True
        fail-on-cache-miss: True

    - name: Get Cached LLVM Build
      id: cache-llvm-build
      uses: actions/cache@v3
      with:
        path:  llvm-build
        key: ${{ runner.os }}-llvm-${{ steps.llvm-hash.outputs.llvm-hash }}-generic-build
        fail-on-cache-miss: True

    - name: Get MHLO Version
      id: mhlo-hash
      run: echo "mhlo-hash=$(grep mhlo .dep-versions | awk -F '=' '{ print $2 }')" >> $GITHUB_OUTPUT

    - name: Get Cached MHLO Build
      id: cache-mhlo
      uses: actions/cache@v3
      with:
        path:  mhlo-build
        key: ${{ runner.os }}-mhlo-${{ steps.mhlo-hash.outputs.mhlo-hash }}-generic-build
        fail-on-cache-miss: True
    
    - name: Get Enzyme Version
      id: enzyme-hash
      run: echo "enzyme-hash=$(grep enzyme .dep-versions | awk -F '=' '{ print $2 }')" >> $GITHUB_OUTPUT

    - name: Get Cached Enzyme Build
      id: cache-enzyme
      uses: actions/cache@v3
      with:
        path:  enzyme-build
        key: ${{ runner.os }}-enzyme-${{ steps.enzyme-hash.outputs.enzyme-hash }}-generic-build
        fail-on-cache-miss: True

    - name: Download QIR stdlib Artifact
      uses: actions/download-artifact@v3
      with:
        name: qir-stdlib
        path: runtime/qir-stdlib/target/release

    # Build MLIR Python Bindings
    - name: Build MLIR Python Bindings
      run: |
        cmake -S mlir/llvm-project/llvm -B llvm-build -G Ninja \
              -DCMAKE_BUILD_TYPE=Release \
              -DLLVM_BUILD_EXAMPLES=OFF \
              -DLLVM_TARGETS_TO_BUILD="host" \
              -DLLVM_ENABLE_PROJECTS="mlir" \
              -DLLVM_ENABLE_ASSERTIONS=ON \
              -DLLVM_INSTALL_UTILS=ON \
              -DMLIR_ENABLE_BINDINGS_PYTHON=ON \
              -DPython3_EXECUTABLE=$(which python${{ matrix.python_version }}) \
              -DPython3_NumPy_INCLUDE_DIRS=$(python${{ matrix.python_version }} -c "import numpy as np; print(np.get_include())")

<<<<<<< HEAD
        cmake --build llvm-build --target check-mlir opt -j$(nproc)
=======
        # TODO: when updating LLVM, test to see if mlir/unittests/Bytecode/BytecodeTest.cpp:55 is passing
        # and remove filter
        LIT_FILTER_OUT="Bytecode" cmake --build llvm-build --target check-mlir -j$(nproc)
>>>>>>> 75db3a5c

    # Build Quantum and Gradient Dialects
    - name: Build MLIR Dialects
      run: |
        cmake -S mlir -B quantum-build -G Ninja \
          -DCMAKE_BUILD_TYPE=Release \
          -DLLVM_ENABLE_ASSERTIONS=ON \
          -DQUANTUM_ENABLE_BINDINGS_PYTHON=ON \
          -DPython3_EXECUTABLE=$(which python${{ matrix.python_version }}) \
          -DPython3_NumPy_INCLUDE_DIRS=$(python${{ matrix.python_version }} -c "import numpy as np; print(np.get_include())") \
          -DMLIR_DIR=$GITHUB_WORKSPACE/llvm-build/lib/cmake/mlir

        cmake --build quantum-build --target check-dialects -j$(nproc)
        patch -d quantum-build/python_packages/quantum/mlir_quantum --follow-symlinks < mlir/patches/use-ir-from-jax.patch
        patch -d quantum-build/python_packages/quantum/mlir_quantum/dialects --follow-symlinks < mlir/patches/use-cext-from-jax.patch
        patch -d quantum-build/python_packages/quantum/mlir_quantum/dialects --follow-symlinks < mlir/patches/do-not-infer-result.patch
        patch -d quantum-build/python_packages/quantum/mlir_quantum/dialects --follow-symlinks < mlir/patches/remove-gradient-cext-import.patch
        patch -d quantum-build/python_packages/quantum/mlir_quantum/dialects --follow-symlinks < mlir/patches/remove-quantum-cext-import.patch

    # Build Catalyst-Runtime
    - name: Build Catalyst-Runtime
      run: |
        cmake -S runtime -B runtime-build -G Ninja \
          -DCMAKE_BUILD_TYPE=Release \
          -DPYTHON_INCLUDE_DIRS=$(which python${{ matrix.python_version }}) \
          -DQIR_STDLIB_LIB=$GITHUB_WORKSPACE/runtime/qir-stdlib/target/release \
          -DQIR_STDLIB_INCLUDES=$GITHUB_WORKSPACE/runtime/qir-stdlib/target/release/build/include

        cmake --build runtime-build --target rt_capi -j$(nproc)

    # Requirements:
    - name: Prepare the python package
      run: |
        echo "INSTALLED = True" > $GITHUB_WORKSPACE/frontend/catalyst/_configuration.py
        # Copy bins to frontend/catalyst/bin
        mkdir -p $GITHUB_WORKSPACE/frontend/catalyst/bin
        cp $GITHUB_WORKSPACE/llvm-build/bin/llc $GITHUB_WORKSPACE/frontend/catalyst/bin
        cp $GITHUB_WORKSPACE/llvm-build/bin/opt $GITHUB_WORKSPACE/frontend/catalyst/bin
        cp $GITHUB_WORKSPACE/llvm-build/bin/mlir-translate $GITHUB_WORKSPACE/frontend/catalyst/bin
        cp $GITHUB_WORKSPACE/mhlo-build/bin/mlir-hlo-opt $GITHUB_WORKSPACE/frontend/catalyst/bin
        cp $GITHUB_WORKSPACE/quantum-build/bin/quantum-opt $GITHUB_WORKSPACE/frontend/catalyst/bin
        # Copy libs to frontend/catalyst/lib
        mkdir -p $GITHUB_WORKSPACE/frontend/catalyst/lib/backend/ $GITHUB_WORKSPACE/frontend/catalyst/lib/capi
        cp $GITHUB_WORKSPACE/runtime-build/lib/backend/librt_backend.so $GITHUB_WORKSPACE/frontend/catalyst/lib/backend/
        cp $GITHUB_WORKSPACE/runtime-build/lib/capi/librt_capi.so $GITHUB_WORKSPACE/frontend/catalyst/lib/capi
        cp --dereference $GITHUB_WORKSPACE/llvm-build/lib/libmlir_float16_utils.so.* $GITHUB_WORKSPACE/frontend/catalyst/lib
        cp --dereference $GITHUB_WORKSPACE/llvm-build/lib/libmlir_c_runner_utils.so* $GITHUB_WORKSPACE/frontend/catalyst/lib
        # Copy enzyme so to frontend
        cp --dereference $GITHUB_WORKSPACE/enzyme-build/Enzyme/LLVMEnzyme-17.so $GITHUB_WORKSPACE/frontend/catalyst/enzyme
        # Copy mlir bindings to frontend/mlir_quantum
        mkdir -p $GITHUB_WORKSPACE/frontend/mlir_quantum/dialects
        cp -R --dereference $GITHUB_WORKSPACE/quantum-build/python_packages/quantum/mlir_quantum/runtime $GITHUB_WORKSPACE/frontend/mlir_quantum/runtime
        cp --dereference $GITHUB_WORKSPACE/quantum-build/python_packages/quantum/mlir_quantum/ir.py $GITHUB_WORKSPACE/frontend/mlir_quantum/
        for file in arith tensor scf gradient quantum _ods_common ; do \
           cp --dereference $GITHUB_WORKSPACE/quantum-build/python_packages/quantum/mlir_quantum/dialects/*${file}* $GITHUB_WORKSPACE/frontend/mlir_quantum/dialects ; \
        done
        find $GITHUB_WORKSPACE/frontend -type d -name __pycache__ -exec rm -rf {} +

    - name: Build wheel
      run: |
        python${{ matrix.python_version }} setup.py bdist_wheel

    - name: Upload Wheel Artifact
      uses: actions/upload-artifact@v3
      with:
        name: catalyst-manylinux2014_x86_64-wheel-py-${{ matrix.python_version }}.zip
        path: dist/
        retention-days: 14

  test-wheels:
    needs: [catalyst-linux-wheels-x86-64]
    strategy:
      fail-fast: false
      matrix:
        os: [ubuntu-latest]
        python_version: ["3.8", "3.9", "3.10", "3.11"]
        container: ["quay.io/pypa/manylinux2014_x86_64", "ubuntu-20.04", "ubuntu-22.04"]

    # To check all wheels for supported python3 versions
    name: Test Wheels (Python ${{ matrix.python_version }})
    runs-on: ${{ matrix.os }}

    steps:
    - name: Cancel previous runs
      uses: styfle/cancel-workflow-action@0.11.0
      with:
        access_token: ${{ github.token }}

    - name: Checkout Catalyst repo
      uses: actions/checkout@v3

    - name: Download Wheel Artifact
      uses: actions/download-artifact@v3
      with:
        name: catalyst-manylinux2014_x86_64-wheel-py-${{ matrix.python_version }}.zip
        path: dist

    - name: Set up Python ${{ matrix.python_version }}
      uses: actions/setup-python@v4
      with:
        python-version: ${{ matrix.python_version }}

    - name: Install Python dependencies
      run: |
        python${{ matrix.python_version }} -m pip install wheel pytest pytest-xdist

    - name: Install Catalyst
      run: |
        python${{ matrix.python_version }} -m pip install $GITHUB_WORKSPACE/dist/*.whl

    - name: Run Python Pytest Tests
      run: |
        python${{ matrix.python_version }} -m pytest $GITHUB_WORKSPACE/frontend/test/pytest -n auto<|MERGE_RESOLUTION|>--- conflicted
+++ resolved
@@ -70,13 +70,9 @@
               -DLLVM_ENABLE_ASSERTIONS=ON \
               -DLLVM_INSTALL_UTILS=ON
 
-<<<<<<< HEAD
-        cmake --build llvm-build --target lld check-mlir opt -j$(nproc)
-=======
         # TODO: when updating LLVM, test to see if mlir/unittests/Bytecode/BytecodeTest.cpp:55 is passing
         # and remove filter
-        LIT_FILTER_OUT="Bytecode" cmake --build llvm-build --target lld check-mlir -j$(nproc)
->>>>>>> 75db3a5c
+        LIT_FILTER_OUT="Bytecode" cmake --build llvm-build --target lld check-mlir opt -j$(nproc)
 
     # Build and cache MHLO
     - name: Get MHLO Version
@@ -268,13 +264,9 @@
               -DPython3_EXECUTABLE=$(which python${{ matrix.python_version }}) \
               -DPython3_NumPy_INCLUDE_DIRS=$(python${{ matrix.python_version }} -c "import numpy as np; print(np.get_include())")
 
-<<<<<<< HEAD
-        cmake --build llvm-build --target check-mlir opt -j$(nproc)
-=======
         # TODO: when updating LLVM, test to see if mlir/unittests/Bytecode/BytecodeTest.cpp:55 is passing
         # and remove filter
-        LIT_FILTER_OUT="Bytecode" cmake --build llvm-build --target check-mlir -j$(nproc)
->>>>>>> 75db3a5c
+        LIT_FILTER_OUT="Bytecode" cmake --build llvm-build --target check-mlir opt -j$(nproc)
 
     # Build Quantum and Gradient Dialects
     - name: Build MLIR Dialects
