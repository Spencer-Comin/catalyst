// Copyright 2022-2023 Xanadu Quantum Technologies Inc.

// Licensed under the Apache License, Version 2.0 (the "License");
// you may not use this file except in compliance with the License.
// You may obtain a copy of the License at

//     http://www.apache.org/licenses/LICENSE-2.0

// Unless required by applicable law or agreed to in writing, software
// distributed under the License is distributed on an "AS IS" BASIS,
// WITHOUT WARRANTIES OR CONDITIONS OF ANY KIND, either express or implied.
// See the License for the specific language governing permissions and
// limitations under the License.

// RUN: quantum-opt --gradient-bufferize --split-input-file %s | FileCheck %s

//////////////////////
// Native Gradients //
//////////////////////

func.func private @circuit(%arg0: f64)

func.func @adjoint(%arg0: f64, %arg1: index) {

    // CHECK:   [[alloc:%.+]] = memref.alloc(%arg1) : memref<?xf64>
    // CHECK:   gradient.adjoint @circuit(%arg0) size(%arg1) in([[alloc]] : memref<?xf64>) : (f64) -> ()
    %grad = gradient.adjoint @circuit(%arg0) size(%arg1) : (f64) -> tensor<?xf64>
    return
}

// -----

func.func private @circuit2(%arg0: f64)

// CHECK-LABEL: @backprop
func.func @backprop(%arg0: f64, %arg1: tensor<?xf64>) {

    // CHECK:   [[dim:%.+]] = memref.dim
    // CHECK:   [[calleeRes:%.+]] = memref.alloc([[dim]]) : memref<?xf64>
    // CHECK:   gradient.backprop @circuit2({{%.+}}) callee_out([[calleeRes]] : memref<?xf64>) cotangents({{%.+}} : memref<?xf64>) {diffArgIndices = dense<0> : tensor<1xindex>} : (f64) -> f64
    %grad = gradient.backprop @circuit2(%arg0) cotangents(%arg1: tensor<?xf64>) {diffArgIndices = dense<0> : tensor<1xindex>}: (f64) -> f64
    return
}

// -----

func.func private @circuit3(%arg0: tensor<3x2xf64>)

// CHECK-LABEL: @backprop2
<<<<<<< HEAD
func.func @backprop2(%arg0: tensor<3x2xf64>, %arg1: tensor<?xf64>) {

    // CHECK:   [[argShadow:%.+]] = memref.alloc() : memref<3x2xf64>
    // CHECK:   [[dim:%.+]] = memref.dim
    // CHECK:   [[calleeRes:%.+]] = memref.alloc([[dim]]) : memref<?xf64>
    // CHECK:   gradient.backprop @circuit3({{%.+}}) grad_out([[argShadow]] : memref<3x2xf64>) callee_out([[calleeRes]] : memref<?xf64>) cotangents({{%.+}} : memref<?xf64>) {diffArgIndices = dense<0> : tensor<1xindex>} : (memref<3x2xf64>) -> ()
    %grad = gradient.backprop @circuit3(%arg0) cotangents(%arg1: tensor<?xf64>) {diffArgIndices = dense<0> : tensor<1xindex>}: (tensor<3x2xf64>) -> tensor<3x2xf64>
=======
func.func @backprop2(%arg0: tensor<?x2xf64>, %arg1: tensor<?xf64>) {

    // CHECK:   [[argShadow:%.+]] = memref.alloc(%dim) : memref<?x2xf64>
    // CHECK:   [[dim:%.+]] = memref.dim
    // CHECK:   [[calleeRes:%.+]] = memref.alloc([[dim]]) : memref<?xf64>
    // CHECK:   gradient.backprop @circuit3({{%.+}}) grad_out([[argShadow]] : memref<?x2xf64>) callee_out([[calleeRes]] : memref<?xf64>) cotangents({{%.+}} : memref<?xf64>) {diffArgIndices = dense<0> : tensor<1xindex>} : (memref<?x2xf64>) -> ()
    %grad = gradient.backprop @circuit3(%arg0) cotangents(%arg1: tensor<?xf64>) {diffArgIndices = dense<0> : tensor<1xindex>}: (tensor<?x2xf64>) -> tensor<?x2xf64>
>>>>>>> 74e59e1d
    return
}

// -----

func.func private @circuit4(%arg0: tensor<10xf64>, %arg1: tensor<2xf64>)

// CHECK-LABEL: @backprop3
func.func @backprop3(%arg0: tensor<10xf64>, %arg1: tensor<2xf64>, %arg2: tensor<?xf64>) {

    // CHECK:   [[argShadow1:%.+]] = memref.alloc() : memref<10xf64>
    // CHECK:   [[argShadow2:%.+]] = memref.alloc() : memref<2xf64>
    // CHECK:   [[dim:%.+]] = memref.dim
    // CHECK:   [[calleeRes:%.+]] = memref.alloc([[dim]]) : memref<?xf64>
    // CHECK:   gradient.backprop @circuit4({{%.+}}, {{%.+}}) grad_out([[argShadow1]], [[argShadow2]] : memref<10xf64>, memref<2xf64>) callee_out([[calleeRes]] : memref<?xf64>) cotangents({{%.+}} : memref<?xf64>) {diffArgIndices = dense<[0, 1]> : tensor<2xindex>} : (memref<10xf64>, memref<2xf64>) -> ()
    %grad:2 = gradient.backprop @circuit4(%arg0, %arg1) cotangents(%arg2: tensor<?xf64>) {diffArgIndices = dense<[0, 1]> : tensor<2xindex>}: (tensor<10xf64>, tensor<2xf64>) -> (tensor<10xf64>, tensor<2xf64>)
    return
}<|MERGE_RESOLUTION|>--- conflicted
+++ resolved
@@ -47,15 +47,6 @@
 func.func private @circuit3(%arg0: tensor<3x2xf64>)
 
 // CHECK-LABEL: @backprop2
-<<<<<<< HEAD
-func.func @backprop2(%arg0: tensor<3x2xf64>, %arg1: tensor<?xf64>) {
-
-    // CHECK:   [[argShadow:%.+]] = memref.alloc() : memref<3x2xf64>
-    // CHECK:   [[dim:%.+]] = memref.dim
-    // CHECK:   [[calleeRes:%.+]] = memref.alloc([[dim]]) : memref<?xf64>
-    // CHECK:   gradient.backprop @circuit3({{%.+}}) grad_out([[argShadow]] : memref<3x2xf64>) callee_out([[calleeRes]] : memref<?xf64>) cotangents({{%.+}} : memref<?xf64>) {diffArgIndices = dense<0> : tensor<1xindex>} : (memref<3x2xf64>) -> ()
-    %grad = gradient.backprop @circuit3(%arg0) cotangents(%arg1: tensor<?xf64>) {diffArgIndices = dense<0> : tensor<1xindex>}: (tensor<3x2xf64>) -> tensor<3x2xf64>
-=======
 func.func @backprop2(%arg0: tensor<?x2xf64>, %arg1: tensor<?xf64>) {
 
     // CHECK:   [[argShadow:%.+]] = memref.alloc(%dim) : memref<?x2xf64>
@@ -63,7 +54,6 @@
     // CHECK:   [[calleeRes:%.+]] = memref.alloc([[dim]]) : memref<?xf64>
     // CHECK:   gradient.backprop @circuit3({{%.+}}) grad_out([[argShadow]] : memref<?x2xf64>) callee_out([[calleeRes]] : memref<?xf64>) cotangents({{%.+}} : memref<?xf64>) {diffArgIndices = dense<0> : tensor<1xindex>} : (memref<?x2xf64>) -> ()
     %grad = gradient.backprop @circuit3(%arg0) cotangents(%arg1: tensor<?xf64>) {diffArgIndices = dense<0> : tensor<1xindex>}: (tensor<?x2xf64>) -> tensor<?x2xf64>
->>>>>>> 74e59e1d
     return
 }
 
