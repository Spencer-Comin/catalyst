--- conflicted
+++ resolved
@@ -16,12 +16,8 @@
 
 #include "mlir/Dialect/SCF/IR/SCF.h"
 
-<<<<<<< HEAD
 #include "Gradient/Analysis/ActivityAnalysis.h"
-#include "Gradient/Utils/GetDiffMethod.h"
-=======
 #include "Gradient/Utils/DifferentialQNode.h"
->>>>>>> 91cbf53c
 #include "Gradient/Utils/GradientShape.h"
 #include "Quantum/IR/QuantumOps.h"
 
@@ -39,20 +35,7 @@
 void ParameterShiftLowering::rewrite(func::FuncOp op, PatternRewriter &rewriter) const
 {
     Location loc = op.getLoc();
-<<<<<<< HEAD
-    func::FuncOp callee =
-        SymbolTable::lookupNearestSymbolFrom<func::FuncOp>(op, op.getCalleeAttr());
-    rewriter.setInsertionPointAfter(callee);
-
-    ActivityAnalyzer(callee, computeDiffArgIndices(op.getDiffArgIndices()), printActivity);
-
-    // Determine the number of parameters to shift (= to the total static number of gate parameters
-    // occuring in the function) and number of selectors needed (= to the number of loop nests
-    // containing quantum instructions with at least one gate parameter).
-    auto [numShifts, loopDepth] = analyzeFunction(callee);
-=======
     rewriter.setInsertionPointAfter(op);
->>>>>>> 91cbf53c
 
     // Determine the number of parameters to shift (= to the total static number of gate
     // parameters occuring in the function) and number of selectors needed (= to the number of
