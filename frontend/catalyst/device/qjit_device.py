# Copyright 2024 Xanadu Quantum Technologies Inc.

# Licensed under the Apache License, Version 2.0 (the "License");
# you may not use this file except in compliance with the License.
# You may obtain a copy of the License at

#     http://www.apache.org/licenses/LICENSE-2.0

# Unless required by applicable law or agreed to in writing, software
# distributed under the License is distributed on an "AS IS" BASIS,
# WITHOUT WARRANTIES OR CONDITIONS OF ANY KIND, either express or implied.
# See the License for the specific language governing permissions and
# limitations under the License.

"""
This module contains device stubs for the old and new PennyLane device API, which facilitate
the application of decomposition and other device pre-processing routines.
"""
import os
import pathlib
import platform
from copy import deepcopy
from dataclasses import dataclass
from functools import partial
<<<<<<< HEAD
from typing import Optional, Set, Union
=======
from typing import Any, Dict, Optional, Set
>>>>>>> 611e5fce

import pennylane as qml
from pennylane.measurements import MidMeasureMP
from pennylane.transforms.core import TransformProgram

from catalyst.device.decomposition import (
    catalyst_acceptance,
    catalyst_decompose,
    measurements_from_counts,
)
from catalyst.utils.exceptions import CompileError
from catalyst.utils.patching import Patcher
<<<<<<< HEAD
from catalyst.utils.runtime import BackendInfo
=======
from catalyst.utils.paths import get_lib_path
>>>>>>> 611e5fce
from catalyst.utils.toml import (
    DeviceCapabilities,
    OperationProperties,
    intersect_operations,
    pennylane_operation_set,
)

RUNTIME_OPERATIONS = [
    "CNOT",
    "ControlledPhaseShift",
    "CRot",
    "CRX",
    "CRY",
    "CRZ",
    "CSWAP",
    "CY",
    "CZ",
    "Hadamard",
    "Identity",
    "IsingXX",
    "IsingXY",
    "IsingYY",
    "IsingZZ",
    "ISWAP",
    "MultiRZ",
    "PauliX",
    "PauliY",
    "PauliZ",
    "PhaseShift",
    "PSWAP",
    "QubitUnitary",
    "ControlledQubitUnitary",
    "Rot",
    "RX",
    "RY",
    "RZ",
    "S",
    "SWAP",
    "T",
    "Toffoli",
    "GlobalPhase",
]
# The runtime interface does not care about specific gate properties, so set them all to True.
RUNTIME_OPERATIONS = {
    op: OperationProperties(invertible=True, controllable=True, differentiable=True)
    for op in RUNTIME_OPERATIONS
}

# TODO: This should be removed after implementing `get_c_interface`
# for the following backend devices:
SUPPORTED_RT_DEVICES = {
    "lightning.qubit": ("LightningSimulator", "librtd_lightning"),
    "lightning.kokkos": ("LightningKokkosSimulator", "librtd_lightning"),
    "braket.aws.qubit": ("OpenQasmDevice", "librtd_openqasm"),
    "braket.local.qubit": ("OpenQasmDevice", "librtd_openqasm"),
}


@dataclass
class BackendInfo:
    """Backend information"""

    device_name: str
    c_interface_name: str
    lpath: str
    kwargs: Dict[str, Any]


def extract_backend_info(device: qml.QubitDevice, capabilities: DeviceCapabilities) -> BackendInfo:
    """Extract the backend info from a quantum device. The device is expected to carry a reference
    to a valid TOML config file."""
    # pylint: disable=too-many-branches

    dname = device.name
    if isinstance(device, qml.Device):
        dname = device.short_name

    device_name = ""
    device_lpath = ""
    device_kwargs = {}

    if dname in SUPPORTED_RT_DEVICES:
        # Support backend devices without `get_c_interface`
        device_name = SUPPORTED_RT_DEVICES[dname][0]
        device_lpath = get_lib_path("runtime", "RUNTIME_LIB_DIR")
        sys_platform = platform.system()

        if sys_platform == "Linux":
            device_lpath = os.path.join(device_lpath, SUPPORTED_RT_DEVICES[dname][1] + ".so")
        elif sys_platform == "Darwin":  # pragma: no cover
            device_lpath = os.path.join(device_lpath, SUPPORTED_RT_DEVICES[dname][1] + ".dylib")
        else:  # pragma: no cover
            raise NotImplementedError(f"Platform not supported: {sys_platform}")
    elif hasattr(device, "get_c_interface"):
        # Support third party devices with `get_c_interface`
        device_name, device_lpath = device.get_c_interface()
    else:
        raise CompileError(f"The {dname} device does not provide C interface for compilation.")

    if not pathlib.Path(device_lpath).is_file():
        raise CompileError(f"Device at {device_lpath} cannot be found!")

    if hasattr(device, "shots"):
        if isinstance(device, qml.Device):
            device_kwargs["shots"] = device.shots if device.shots else 0
        else:
            # TODO: support shot vectors
            device_kwargs["shots"] = device.shots.total_shots if device.shots else 0

    if dname == "braket.local.qubit":  # pragma: no cover
        device_kwargs["device_type"] = dname
        device_kwargs["backend"] = (
            # pylint: disable=protected-access
            device._device._delegate.DEVICE_ID
        )
    elif dname == "braket.aws.qubit":  # pragma: no cover
        device_kwargs["device_type"] = dname
        device_kwargs["device_arn"] = device._device._arn  # pylint: disable=protected-access
        if device._s3_folder:  # pylint: disable=protected-access
            device_kwargs["s3_destination_folder"] = str(
                device._s3_folder  # pylint: disable=protected-access
            )

    for k, v in capabilities.options.items():
        if hasattr(device, v):
            device_kwargs[k] = getattr(device, v)

    return BackendInfo(dname, device_name, device_lpath, device_kwargs)


def get_qjit_device_capabilities(target_capabilities: DeviceCapabilities) -> Set[str]:
    """Calculate the set of supported quantum gates for the QJIT device from the gates
    allowed on the target quantum device."""
    # Supported gates of the target PennyLane's device
    qjit_capabilities = deepcopy(target_capabilities)

    # Gates that Catalyst runtime supports
    qir_gates = RUNTIME_OPERATIONS

    # Intersection of the above
    qjit_capabilities.native_ops = intersect_operations(target_capabilities.native_ops, qir_gates)

    # Control-flow gates to be lowered down to the LLVM control-flow instructions
    qjit_capabilities.native_ops.update(
        {
            "Cond": OperationProperties(invertible=True, controllable=True, differentiable=True),
            "WhileLoop": OperationProperties(
                invertible=True, controllable=True, differentiable=True
            ),
            "ForLoop": OperationProperties(invertible=True, controllable=True, differentiable=True),
        }
    )

    # Optionally enable runtime-powered mid-circuit measurments
    if target_capabilities.mid_circuit_measurement_flag:  # pragma: no branch
        qjit_capabilities.native_ops.update(
            {
                "MidCircuitMeasure": OperationProperties(
                    invertible=True, controllable=True, differentiable=False
                )
            }
        )

    # Optionally enable runtime-powered quantum gate adjointing (inversions)
    if any(ng.invertible for ng in target_capabilities.native_ops.values()):
        qjit_capabilities.native_ops.update(
            {
                "Adjoint": OperationProperties(
                    invertible=True, controllable=True, differentiable=True
                )
            }
        )

    return qjit_capabilities


class QJITDevice(qml.QubitDevice):
    """QJIT device.

    A device that interfaces the compilation pipeline of Pennylane programs.

    Args:
        wires (int): the number of wires to initialize the device with
        shots (int): How many times the circuit should be evaluated (or sampled) to estimate
            the expectation values. Defaults to ``None`` if not specified. Setting
            to ``None`` results in computing statistics like expectation values and
            variances analytically
        backend_name (str): name of the device from the list of supported and compiled backend
            devices by the runtime
        backend_kwargs (Dict(str, AnyType)): An optional dictionary of the device specifications
    """

    name = "QJIT device"
    short_name = "qjit.device"
    pennylane_requires = "0.1.0"
    version = "0.0.1"
    author = ""

    @staticmethod
    def _get_operations_to_convert_to_matrix(_capabilities: DeviceCapabilities) -> Set[str]:
        # We currently override and only set a few gates to preserve existing behaviour.
        # We could choose to read from config and use the "matrix" gates.
        # However, that affects differentiability.
        # None of the "matrix" gates with more than 2 qubits parameters are differentiable.
        # TODO: https://github.com/PennyLaneAI/catalyst/issues/398
        return {"MultiControlledX", "BlockEncode"}

    def __init__(
        self,
<<<<<<< HEAD
        original_device,
        original_device_capabilities: DeviceCapabilities,
=======
        original_device_capabilities: DeviceCapabilities,
        shots=None,
        wires=None,
>>>>>>> 611e5fce
        backend: Optional[BackendInfo] = None,
    ):
        self.original_device = original_device
        super().__init__(wires=original_device.wires, shots=original_device.shots)

        self.backend_name = backend.c_interface_name if backend else "default"
        self.backend_lib = backend.lpath if backend else ""
        self.backend_kwargs = backend.kwargs if backend else {}

        self.qjit_capabilities = get_qjit_device_capabilities(original_device_capabilities)

    @property
    def operations(self) -> Set[str]:
        """Get the device operations using PennyLane's syntax"""
        return pennylane_operation_set(self.qjit_capabilities.native_ops)

    @property
    def observables(self) -> Set[str]:
        """Get the device observables"""
        return pennylane_operation_set(self.qjit_capabilities.native_obs)

    def apply(self, operations, **kwargs):
        """
        Raises: RuntimeError
        """
        raise RuntimeError("QJIT devices cannot apply operations.")  # pragma: no cover

    def default_expand_fn(self, circuit, max_expansion=None):
        """
        Most decomposition logic will be equivalent to PennyLane's decomposition.
        However, decomposition logic will differ in the following cases:

        1. All :class:`qml.QubitUnitary <pennylane.ops.op_math.Controlled>` operations
            will decompose to :class:`qml.QubitUnitary <pennylane.QubitUnitary>` operations.
        2. :class:`qml.ControlledQubitUnitary <pennylane.ControlledQubitUnitary>` operations
            will decompose to :class:`qml.QubitUnitary <pennylane.QubitUnitary>` operations.
        3. The list of device-supported gates employed by Catalyst is currently different than
            that of the ``lightning.qubit`` device, as defined by the
            :class:`~.qjit_device.QJITDevice`.

        Args:
            circuit: circuit to expand
            max_expansion: the maximum number of expansion steps if no fixed-point is reached.
        """

        max_expansion = (
            self.original_device.max_expansion
            if hasattr(self.original_device, "max_expansion")
            else 10
        )
        # Ensure catalyst.measure is used instead of qml.measure.
        if any(isinstance(op, MidMeasureMP) for op in circuit.operations):
            raise CompileError("Must use 'measure' from Catalyst instead of PennyLane.")

        decompose_to_qubit_unitary = QJITDevice._get_operations_to_convert_to_matrix(
            self.qjit_capabilities
        )

        def _decomp_to_unitary(self, *_args, **_kwargs):
            try:
                mat = self.matrix()
            except Exception as e:
                raise CompileError(
                    f"Operation {self} could not be decomposed, it might be unsupported."
                ) from e
            return [qml.QubitUnitary(mat, wires=self.wires)]

        # Fallback for controlled gates that won't decompose successfully.
        # Doing so before rather than after decomposition is generally a trade-off. For low
        # numbers of qubits, a unitary gate might be faster, while for large qubit numbers prior
        # decomposition is generally faster.
        # At the moment, bypassing decomposition for controlled gates will generally have a higher
        # success rate, as complex decomposition paths can fail to trace (c.f. PL #3521, #3522).
        overriden_methods = [  # pragma: no cover
            (qml.ops.Controlled, "has_decomposition", lambda self: True),
            (qml.ops.Controlled, "decomposition", _decomp_to_unitary),
        ]
        for gate in decompose_to_qubit_unitary:
            overriden_methods.append((getattr(qml, gate), "decomposition", _decomp_to_unitary))

        with Patcher(*overriden_methods):
            expanded_tape = super().default_expand_fn(circuit, max_expansion)

        self.check_validity(expanded_tape.operations, [])
        return expanded_tape


class QJITDeviceNewAPI(qml.devices.Device):
    """QJIT device for the new device API.
    A device that interfaces the compilation pipeline of Pennylane programs.
    Args:
        wires (Shots): the number of wires to initialize the device with
        shots (int): How many times the circuit should be evaluated (or sampled) to estimate
            the expectation values. Defaults to ``None`` if not specified. Setting
            to ``None`` results in computing statistics like expectation values and
            variances analytically
        backend_name (str): name of the device from the list of supported and compiled backend
            devices by the runtime
        backend_kwargs (Dict(str, AnyType)): An optional dictionary of the device specifications
    """

    def __init__(
        self,
        original_device,
        original_device_capabilities: DeviceCapabilities,
        backend: Optional[BackendInfo] = None,
    ):
        self.original_device = original_device

        for key, value in original_device.__dict__.items():
            self.__setattr__(key, value)

        if original_device.wires is None:
            raise AttributeError("Catalyst does not support devices without set wires.")

        super().__init__(wires=original_device.wires, shots=original_device.shots)

        self.backend_name = backend.c_interface_name if backend else "default"
        self.backend_lib = backend.lpath if backend else ""
        self.backend_kwargs = backend.kwargs if backend else {}

        self.qjit_capabilities = get_qjit_device_capabilities(original_device_capabilities)

    @property
    def operations(self) -> Set[str]:
        """Get the device operations"""
        return pennylane_operation_set(self.qjit_capabilities.native_ops)

    @property
    def observables(self) -> Set[str]:
        """Get the device observables"""
        return pennylane_operation_set(self.qjit_capabilities.native_obs)

    @property
    def measurement_processes(self) -> Set[str]:
        """Get the device measurement processes"""
        return self.qjit_capabilities.measurement_processes

    def preprocess(
        self,
        ctx,
        execution_config: qml.devices.ExecutionConfig = qml.devices.DefaultExecutionConfig,
    ):
        """Device preprocessing function."""
        # TODO: readd the device preprocessing program once transforms are compatible with
        # TOML files
        _, config = self.original_device.preprocess(execution_config)
        program = TransformProgram()
        max_expansion = (
            self.original_device.max_expansion
            if hasattr(self.original_device, "max_expansion")
            else None
        )

        ops_acceptance = partial(catalyst_acceptance, operations=self.operations)
<<<<<<< HEAD
        program.add_transform(
            decompose, ctx=ctx, stopping_condition=ops_acceptance, max_expansion=max_expansion
        )
=======
        program.add_transform(catalyst_decompose, ctx=ctx, stopping_condition=ops_acceptance)
>>>>>>> 611e5fce

        if self.measurement_processes == {"Counts"}:
            program.add_transform(measurements_from_counts)

        # TODO: Add Catalyst program verification and validation
        return program, config

    def execute(self, circuits, execution_config):
        """
        Raises: RuntimeError
        """
        raise RuntimeError("QJIT devices cannot execute tapes.")


AnyQJITDevice = Union[QJITDevice, QJITDeviceNewAPI]<|MERGE_RESOLUTION|>--- conflicted
+++ resolved
@@ -22,11 +22,8 @@
 from copy import deepcopy
 from dataclasses import dataclass
 from functools import partial
-<<<<<<< HEAD
 from typing import Optional, Set, Union
-=======
 from typing import Any, Dict, Optional, Set
->>>>>>> 611e5fce
 
 import pennylane as qml
 from pennylane.measurements import MidMeasureMP
@@ -39,11 +36,7 @@
 )
 from catalyst.utils.exceptions import CompileError
 from catalyst.utils.patching import Patcher
-<<<<<<< HEAD
-from catalyst.utils.runtime import BackendInfo
-=======
 from catalyst.utils.paths import get_lib_path
->>>>>>> 611e5fce
 from catalyst.utils.toml import (
     DeviceCapabilities,
     OperationProperties,
@@ -253,14 +246,8 @@
 
     def __init__(
         self,
-<<<<<<< HEAD
         original_device,
         original_device_capabilities: DeviceCapabilities,
-=======
-        original_device_capabilities: DeviceCapabilities,
-        shots=None,
-        wires=None,
->>>>>>> 611e5fce
         backend: Optional[BackendInfo] = None,
     ):
         self.original_device = original_device
@@ -416,13 +403,8 @@
         )
 
         ops_acceptance = partial(catalyst_acceptance, operations=self.operations)
-<<<<<<< HEAD
-        program.add_transform(
-            decompose, ctx=ctx, stopping_condition=ops_acceptance, max_expansion=max_expansion
-        )
-=======
-        program.add_transform(catalyst_decompose, ctx=ctx, stopping_condition=ops_acceptance)
->>>>>>> 611e5fce
+        program.add_transform(catalyst_decompose, ctx=ctx, stopping_condition=ops_acceptance,
+                              max_expansion=max_expansion)
 
         if self.measurement_processes == {"Counts"}:
             program.add_transform(measurements_from_counts)
