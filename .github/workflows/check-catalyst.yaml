name: Check Catalyst Build

on:
  pull_request:
  push:
    branches: [ main ]
  workflow_dispatch:

concurrency:
  group: ${{ github.workflow }}-${{ github.ref }}
  cancel-in-progress: true

jobs:
  constants:
    name: "Set build matrix"
    uses: ./.github/workflows/constants.yaml

  qir-stdlib:
    name: QIR-stdlib Build
    runs-on: ubuntu-latest

    steps:
      - name: Checkout Catalyst repo
        uses: actions/checkout@v3

      - name: Cache qir-stdlib Build
        id: cache-qir-stdlib
        uses: actions/cache@v3
        with:
          path: qir-stdlib-build
          key: ${{ runner.os }}-qir-stdlib-build

      - name: Install rustup with llvm-tools-preview
        if: steps.cache-qir-stdlib.outputs.cache-hit != 'true'
        uses: actions-rs/toolchain@v1
        with:
          toolchain: stable
          components: llvm-tools-preview

      - name: Install QIR-stdlib
        if: steps.cache-qir-stdlib.outputs.cache-hit != 'true'
        run: |
            make qir
            mkdir -p qir-stdlib-build/include
            cp runtime/qir-stdlib/target/release/libqir_stdlib.a qir-stdlib-build/
            cp runtime/qir-stdlib/target/release/build/include/* qir-stdlib-build/include/

<<<<<<< HEAD
=======
  runtime:
    name: Catalyst-Runtime Build
    needs: [qir-stdlib]
    runs-on: ubuntu-latest

    steps:
      - name: Checkout Catalyst repo
        uses: actions/checkout@v3

      - name: Install dependencies
        run: |
          sudo apt-get -y -q install ninja-build make cmake clang libomp-dev

      - name: Get Cached qir-stdlib Build
        id: cache-qir-stdlib
        uses: actions/cache@v3
        with:
          path: qir-stdlib-build
          key: Linux-qir-stdlib-build
          fail-on-cache-miss: True

      - name: Build Catalyst-Runtime
        run: |
          COMPILER_LAUNCHER="" \
          RT_BUILD_DIR="$(pwd)/runtime-build" \
          QIR_STDLIB_DIR="$(pwd)/qir-stdlib-build" \
          QIR_STDLIB_INCLUDES_DIR="$(pwd)/qir-stdlib-build/include" \
          ENABLE_LIGHTNING_KOKKOS=ON \
          CMAKE_ARGS="-DKokkos_ENABLE_OPENMP=ON -DENABLE_SANITIZER=ON" \
          ENABLE_OPENQASM=ON \
          make runtime

      - name: Upload Catalyst-Runtime Artifact
        uses: actions/upload-artifact@v3
        with:
          name: runtime-build
          path: |
            runtime-build/lib/capi/*.so
            runtime-build/lib/backend/*.so
          retention-days: 1

>>>>>>> f6538bd1
  llvm:
    name: LLVM Build
    needs: [constants]
    runs-on: ubuntu-latest

    steps:
    - name: Checkout Catalyst repo
      uses: actions/checkout@v3

    # Both the LLVM source and build folder are required for further dialect builds.
    # Caching is significantly faster than git cloning since LLVM is such a large repository.

    - name: Cache LLVM Build
      id: cache-llvm-build
      uses: actions/cache@v3
      with:
        path: llvm-build
        key: ${{ runner.os }}-llvm-${{ needs.constants.outputs.llvm_version }}-default-build-opt

    - name: Cache LLVM Source
      id: cache-llvm-source
      uses: actions/cache@v3
      with:
        path: mlir/llvm-project
        key: Linux-llvm-${{ needs.constants.outputs.llvm_version }}-default-source
        enableCrossOsArchive: True

    - name: Clone LLVM Submodule
      if: steps.cache-llvm-source.outputs.cache-hit != 'true'
      uses: actions/checkout@v3
      with:
        repository: llvm/llvm-project
        ref: ${{ needs.constants.outputs.llvm_version }}
        path: mlir/llvm-project

    - name: Install Deps
      if: steps.cache-llvm-build.outputs.cache-hit != 'true'
      run: |
        sudo apt-get install -y python3 python3-pip cmake ninja-build clang lld
        python3 -m pip install numpy pybind11

    - name: Build LLVM
      if: steps.cache-llvm-build.outputs.cache-hit != 'true'
      # Note: Disable instrumentation for the mlir runtime support library,
      #       as user programs aren't instrumented.
      run: |
        # echo 'target_compile_options(mlir_c_runner_utils PRIVATE "-fno-sanitize=all")' \
        #       >> mlir/llvm-project/mlir/lib/ExecutionEngine/CMakeLists.txt
        LLVM_BUILD_DIR="$(pwd)/llvm-build" \
        COMPILER_LAUNCHER="" \
        make llvm

  mhlo:
    name: MHLO Dialect Build
    needs: [constants, llvm]
    runs-on: ubuntu-latest

    steps:
    - name: Checkout Catalyst repo
      uses: actions/checkout@v3

    - name: Cache MHLO Build
      id: cache-mhlo
      uses: actions/cache@v3
      with:
        path: mhlo-build
        key: ${{ runner.os }}-mhlo-${{ needs.constants.outputs.mhlo_version }}-default-build

    - name: Get Cached LLVM Source
      id: cache-llvm-source
      if: steps.cache-mhlo.outputs.cache-hit != 'true'
      uses: actions/cache@v3
      with:
        path: mlir/llvm-project
        key: Linux-llvm-${{ needs.constants.outputs.llvm_version }}-default-source
        enableCrossOsArchive: True
        fail-on-cache-miss: True

    - name: Get Cached LLVM Build
      id: cache-llvm-build
      if: steps.cache-mhlo.outputs.cache-hit != 'true'
      uses: actions/cache@v3
      with:
        path: llvm-build
        key: ${{ runner.os }}-llvm-${{ needs.constants.outputs.llvm_version }}-default-build-opt
        fail-on-cache-miss: True

    - name: Clone MHLO Submodule
      if: |
        steps.cache-mhlo.outputs.cache-hit != 'true' &&
        steps.cache-mhlo-source.outputs.cache-hit != 'true'
      uses: actions/checkout@v3
      with:
        repository: tensorflow/mlir-hlo
        ref: ${{ needs.constants.outputs.mhlo_version }}
        path: mlir/mlir-hlo

    - name: Install Deps
      if: steps.cache-mhlo.outputs.cache-hit != 'true'
      run: |
        sudo apt-get install -y cmake ninja-build clang lld

    - name: Build MHLO Dialect
      if: steps.cache-mhlo.outputs.cache-hit != 'true'
      run: |
        LLVM_BUILD_DIR="$(pwd)/llvm-build" \
        MHLO_BUILD_DIR="$(pwd)/mhlo-build" \
        COMPILER_LAUNCHER="" \
        make mhlo

  enzyme:
    name: Enzyme Build
    needs: [constants, llvm]
    runs-on: ubuntu-latest

    steps:
    - name: Checkout Catalyst repo
      uses: actions/checkout@v3

    - name: Cache Enzyme Build
      id: cache-enzyme
      uses: actions/cache@v3
      with:
        path: enzyme-build
        key: ${{ runner.os }}-enzyme-${{ needs.constants.outputs.enzyme_version }}-default-build

    - name: Get Cached LLVM Source
      id: cache-llvm-source
      if: steps.cache-enzyme.outputs.cache-hit != 'true'
      uses: actions/cache@v3
      with:
        path: mlir/llvm-project
        key: Linux-llvm-${{ needs.constants.outputs.llvm_version }}-default-source
        enableCrossOsArchive: True
        fail-on-cache-miss: True

    - name: Get Cached LLVM Build
      id: cache-llvm-build
      if: steps.cache-enzyme.outputs.cache-hit != 'true'
      uses: actions/cache@v3
      with:
        path: llvm-build
        key: ${{ runner.os }}-llvm-${{ needs.constants.outputs.llvm_version }}-default-build-opt
        fail-on-cache-miss: True

    - name: Clone Enzyme Submodule
      if: |
        steps.cache-enzyme.outputs.cache-hit != 'true'
      uses: actions/checkout@v3
      with:
        repository: EnzymeAD/Enzyme
        ref: ${{ needs.constants.outputs.llvm_version }}
        path: mlir/Enzyme

    - name: Install Deps
      if: steps.cache-enzyme.outputs.cache-hit != 'true'
      run: |
        sudo apt-get install -y cmake ninja-build clang lld

    - name: Build Enzyme
      if: steps.cache-enzyme.outputs.cache-hit != 'true'
      run: |
        LLVM_BUILD_DIR="$(pwd)/llvm-build" \
        ENZYME_BUILD_DIR="$(pwd)/enzyme-build" \
        COMPILER_LAUNCHER="" \
        make enzyme

  quantum:
    name: Quantum Dialects Build
    needs: [constants, llvm]
    runs-on: ubuntu-latest

    steps:
    - name: Checkout Catalyst repo
      uses: actions/checkout@v3

    - name: Install Deps
      run: |
        sudo apt-get install -y python3 python3-pip cmake ninja-build ccache clang lld
        python3 -m pip install numpy pybind11

    - name: Get Cached LLVM Source
      id: cache-llvm-source
      uses: actions/cache@v3
      with:
        path: mlir/llvm-project
        key: Linux-llvm-${{ needs.constants.outputs.llvm_version }}-default-source
        enableCrossOsArchive: True
        fail-on-cache-miss: True

    - name: Get Cached LLVM Build
      id: cache-llvm-build
      uses: actions/cache@v3
      with:
        path: llvm-build
        key: ${{ runner.os }}-llvm-${{ needs.constants.outputs.llvm_version }}-default-build-opt
        fail-on-cache-miss: True

    - name: Cache CCache
      id: cache-ccache
      uses: actions/cache@v3
      with:
        path: .ccache
        # TODO: revisit once actions/cache has an update feature
        #       https://github.com/actions/toolkit/issues/505
        #       this will load the latest available cache and generate a new one at the end
        key: ${{ runner.os }}-ccache-${{ github.run_id }}
        restore-keys: ${{ runner.os }}-ccache-

    - name: Build MLIR Dialects
      run: |
        CCACHE_DIR="$(pwd)/.ccache" \
        LLVM_BUILD_DIR="$(pwd)/llvm-build" \
        MHLO_BUILD_DIR="$(pwd)/mhlo-build" \
        DIALECTS_BUILD_DIR="$(pwd)/quantum-build" \
        make dialects

    - name: Upload Quantum Build Artifact
      uses: actions/upload-artifact@v3
      with:
        name: quantum-build
        path: |
          quantum-build/bin
          quantum-build/lib/lib*.so*
          quantum-build/python_packages/*
        retention-days: 1

  frontend-tests:
    name: Frontend Tests
<<<<<<< HEAD
    needs: [qir-stdlib, mhlo, quantum]
=======
    needs: [constants, runtime, mhlo, quantum, enzyme]
>>>>>>> f6538bd1
    runs-on: ubuntu-latest

    steps:
    - name: Checkout Catalyst repo
      uses: actions/checkout@v3

    - name: Get Cached qir-stdlib Build
      id: cache-qir-stdlib
      uses: actions/cache@v3
      with:
        path: qir-stdlib-build
        key: Linux-qir-stdlib-build
        fail-on-cache-miss: True

    - name: Install Deps
      run: |
        sudo apt-get install -y python3 python3-pip libomp-dev make cmake clang ninja-build ccache
        python3 -m pip install -r requirements.txt
        QIR_STDLIB_DIR="$(pwd)/qir-stdlib-build" \
        QIR_STDLIB_INCLUDES_DIR="$(pwd)/qir-stdlib-build/include" \
        BUILDALLMODULES="ON" \
        python3 -m pip install . -v

    - name: Get Cached LLVM Build
      id: cache-llvm-build
      uses: actions/cache@v3
      with:
        path: llvm-build
        key: ${{ runner.os }}-llvm-${{ needs.constants.outputs.llvm_version }}-default-build-opt
        fail-on-cache-miss: True

    - name: Get Cached MHLO Build
      id: cache-mhlo
      uses: actions/cache@v3
      with:
        path: mhlo-build
        key: ${{ runner.os }}-mhlo-${{ needs.constants.outputs.mhlo_version }}-default-build
        fail-on-cache-miss: True

    - name: Get Cached Enzyme Build
      id: cache-enzyme
      uses: actions/cache@v3
      with:
        path: enzyme-build
        key: ${{ runner.os }}-enzyme-${{ needs.constants.outputs.enzyme_version }}-default-build
        fail-on-cache-miss: True

    - name: Download Quantum Build Artifact
      uses: actions/download-artifact@v3
      with:
        name: quantum-build
        path: quantum-build

    - name: Add Frontend Dependencies to PATH
      run: |
        echo "$(pwd)/llvm-build/bin" >> $GITHUB_PATH
        echo "$(pwd)/mhlo-build/bin" >> $GITHUB_PATH
        echo "$(pwd)/quantum-build/bin" >> $GITHUB_PATH
        echo "PYTHONPATH=$PYTHONPATH:$(pwd)/quantum-build/python_packages/quantum" >> $GITHUB_ENV
        echo "RUNTIME_LIB_DIR=$(pwd)/build/lib.linux-x86_64-3.10/catalyst/lib" >> $GITHUB_ENV
        echo "MLIR_LIB_DIR=$(pwd)/llvm-build/lib" >> $GITHUB_ENV
        echo "ENZYME_LIB_DIR=$(pwd)/enzyme-build/Enzyme" >> $GITHUB_ENV
        chmod +x quantum-build/bin/quantum-opt  # artifact upload does not preserve permissions

    # TODO: two tests failing, not related to this work!!
    # Ali: will investigate and create the issue..
    # - name: Run Python Lit Tests
    #   run: |
    #     llvm-lit -sv frontend/test/lit -j$(nproc)

    - name: Run Python Pytest Tests
      run: |
        # export ASAN_OPTIONS=detect_odr_violation=0
        COVERAGE_REPORT="xml:coverage.xml -p no:warnings" \
        make coverage-frontend
        mv coverage.xml coverage-${{ github.job }}.xml

    - name: Upload to Codecov
      uses: codecov/codecov-action@v3
      with:
        fail_ci_if_error: true
        token: ${{ secrets.CODECOV_TOKEN }}

    - name: Check Catalyst Demos
      run: |
        MDD_BENCHMARK_PRECISION=1 \
        pytest demos --nbmake -n auto

  frontend-tests-lightning-kokkos:
    name: Frontend Tests (backend="lightning.kokkos")
<<<<<<< HEAD
    needs: [qir-stdlib, mhlo, quantum]
=======
    needs: [constants, runtime, mhlo, quantum, enzyme]
>>>>>>> f6538bd1
    runs-on: ubuntu-latest

    steps:
    - name: Checkout Catalyst repo
      uses: actions/checkout@v3

    - name: Get Cached qir-stdlib Build
      id: cache-qir-stdlib
      uses: actions/cache@v3
      with:
        path: qir-stdlib-build
        key: Linux-qir-stdlib-build
        fail-on-cache-miss: True

    - name: Install Deps
      run: |
        sudo apt-get install -y python3 python3-pip libomp-dev make cmake clang ninja-build ccache
        python3 -m pip install -r requirements.txt
        QIR_STDLIB_DIR="$(pwd)/qir-stdlib-build" \
        QIR_STDLIB_INCLUDES_DIR="$(pwd)/qir-stdlib-build/include" \
        BACKEND="lightning.kokkos" \
        BUILDALLMODULES="ON" \
        python3 -m pip install . -v

    - name: Get Cached LLVM Build
      id: cache-llvm-build
      uses: actions/cache@v3
      with:
        path: llvm-build
        key: ${{ runner.os }}-llvm-${{ needs.constants.outputs.llvm_version }}-default-build-opt
        fail-on-cache-miss: True

    - name: Get Cached MHLO Build
      id: cache-mhlo
      uses: actions/cache@v3
      with:
        path: mhlo-build
        key: ${{ runner.os }}-mhlo-${{ needs.constants.outputs.mhlo_version }}-default-build
        fail-on-cache-miss: True

    - name: Get Cached Enzyme Build
      id: cache-enzyme
      uses: actions/cache@v3
      with:
        path: enzyme-build
        key: ${{ runner.os }}-enzyme-${{ needs.constants.outputs.enzyme_version }}-default-build
        fail-on-cache-miss: True

    - name: Download Quantum Build Artifact
      uses: actions/download-artifact@v3
      with:
        name: quantum-build
        path: quantum-build

    - name: Add Frontend Dependencies to PATH
      run: |
        echo "$(pwd)/enzyme-build/Enzyme" >> $GITHUB_PATH
        echo "$(pwd)/llvm-build/bin" >> $GITHUB_PATH
        echo "$(pwd)/mhlo-build/bin" >> $GITHUB_PATH
        echo "$(pwd)/quantum-build/bin" >> $GITHUB_PATH
        echo "PYTHONPATH=$PYTHONPATH:$(pwd)/quantum-build/python_packages/quantum" >> $GITHUB_ENV
        echo "RUNTIME_LIB_DIR=$(pwd)/build/lib.linux-x86_64-3.10/catalyst/lib" >> $GITHUB_ENV
        echo "MLIR_LIB_DIR=$(pwd)/llvm-build/lib" >> $GITHUB_ENV
        echo "ENZYME_LIB_DIR=$(pwd)/enzyme-build/Enzyme" >> $GITHUB_ENV
        chmod +x quantum-build/bin/quantum-opt  # artifact upload does not preserve permissions

    - name: Install lightning.kokkos used in Python tests
      run: |
        pip install PennyLane-Lightning-Kokkos

    - name: Run Python Pytest Tests (backend=lightning.kokkos)
      run: |
        make pytest TEST_BACKEND="lightning.kokkos"

  frontend-tests-openqasm-device:
    name: Frontend Tests (backend="openqasm3")
    needs: [constants, qir-stdlib, mhlo, quantum, enzyme, llvm]
    runs-on: ubuntu-latest

    steps:
    - name: Checkout Catalyst repo
      uses: actions/checkout@v3

    - name: Get Cached qir-stdlib Build
      id: cache-qir-stdlib
      uses: actions/cache@v3
      with:
        path: qir-stdlib-build
        key: Linux-qir-stdlib-build
        fail-on-cache-miss: True

    - name: Install Deps
      run: |
        sudo apt-get install -y python3 python3-pip libomp-dev make cmake clang ninja-build ccache
        python3 -m pip install -r requirements.txt
        QIR_STDLIB_DIR="$(pwd)/qir-stdlib-build" \
        QIR_STDLIB_INCLUDES_DIR="$(pwd)/qir-stdlib-build/include" \
        BACKEND="openqasm3" \
        BUILDALLMODULES="ON" \
        python3 -m pip install . -v

    - name: Get Cached LLVM Build
      id: cache-llvm-build
      uses: actions/cache@v3
      with:
        path: llvm-build
        key: ${{ runner.os }}-llvm-${{ needs.constants.outputs.llvm_version }}-default-build-opt
        fail-on-cache-miss: True

    - name: Get Cached MHLO Build
      id: cache-mhlo
      uses: actions/cache@v3
      with:
        path: mhlo-build
        key: ${{ runner.os }}-mhlo-${{ needs.constants.outputs.mhlo_version }}-default-build
        fail-on-cache-miss: True

    - name: Get Cached Enzyme Build
      id: cache-enzyme
      uses: actions/cache@v3
      with:
        path: enzyme-build
        key: ${{ runner.os }}-enzyme-${{ needs.constants.outputs.enzyme_version }}-default-build
        fail-on-cache-miss: True

    - name: Download Quantum Build Artifact
      uses: actions/download-artifact@v3
      with:
        name: quantum-build
        path: quantum-build

    - name: Download Catalyst-Runtime Artifact
      uses: actions/download-artifact@v3
      with:
        name: runtime-build
        path: runtime-build/lib

    - name: Install additional dependencies (OpenQasm device)
      run: |
        # TODO: Use the latest version of boto3 after fixing the issue with
        # "Device SV1 does not support quantum circuits" from braket-pl-plugin.
        pip install numpy amazon-braket-sdk amazon-braket-pennylane-plugin "boto3==1.26"
        echo "AWS_DEFAULT_REGION=us-east-1" >> $GITHUB_ENV

<<<<<<< HEAD
=======
    - name: Get Cached qir-stdlib Build
      id: cache-qir-stdlib
      uses: actions/cache@v3
      with:
        path: qir-stdlib-build
        key: Linux-qir-stdlib-build
        fail-on-cache-miss: True

>>>>>>> f6538bd1
    - name: Add Frontend Dependencies to PATH
      run: |
        echo "$(pwd)/llvm-build/bin" >> $GITHUB_PATH
        echo "$(pwd)/mhlo-build/bin" >> $GITHUB_PATH
        echo "$(pwd)/quantum-build/bin" >> $GITHUB_PATH
        echo "PYTHONPATH=$PYTHONPATH:$(pwd)/quantum-build/python_packages/quantum" >> $GITHUB_ENV
        echo "RUNTIME_LIB_DIR=$(pwd)/build/lib.linux-x86_64-3.10/catalyst/lib" >> $GITHUB_ENV
        echo "MLIR_LIB_DIR=$(pwd)/llvm-build/lib" >> $GITHUB_ENV
        echo "ENZYME_LIB_DIR=$(pwd)/enzyme-build/Enzyme" >> $GITHUB_ENV
        chmod +x quantum-build/bin/quantum-opt  # artifact upload does not preserve permissions

    - name: Run Python Pytest Tests
      run: |
        make pytest TEST_BRAKET=LOCAL

  runtime-tests:
    name: Runtime Tests (Linux)
    needs: [constants, qir-stdlib]
    runs-on: ubuntu-latest
    strategy:
      fail-fast: false
      matrix:
        backend: ${{ fromJson(needs.constants.outputs.rt_backends) }}

    steps:
      - name: Checkout the repo
        uses: actions/checkout@v3

      - name: Install dependencies
        run: |
          sudo apt-get -y -q install cmake ninja-build libomp-dev lcov libasan5

      - name: Install additional dependencies (OpenQasm device)
        if: ${{ matrix.backend == 'openqasm' }}
        run: |
          pip install numpy amazon-braket-sdk
          echo "AWS_DEFAULT_REGION=us-east-1" >> $GITHUB_ENV

      - name: Get Cached qir-stdlib Build
        id: cache-qir-stdlib
        uses: actions/cache@v3
        with:
          path: qir-stdlib-build
          key: Linux-qir-stdlib-build
          fail-on-cache-miss: True

      - name: Build Runtime test suite for Lightning simulator
        if: ${{ matrix.backend == 'lightning' }}
        run: |
            C_COMPILER=$(which gcc) \
            CXX_COMPILER=$(which g++) \
            COMPILER_LAUNCHER="" \
            QIR_STDLIB_DIR="$(pwd)/qir-stdlib-build" \
            QIR_STDLIB_INCLUDES_DIR="$(pwd)/qir-stdlib-build/include" \
            make coverage-runtime
            mv runtime/build/coverage.info coverage-${{ github.job }}.info

<<<<<<< HEAD
      - name: Build Runtime test suite for Lightning-Kokkos simulator
        if: ${{ matrix.simulator == 'lightning.kokkos' }}
=======
      - name: Build Runtime test suite with both Lightning and Lightning-Kokkos simulators
        if: ${{ matrix.backend == 'lightning-kokkos' }}
>>>>>>> f6538bd1
        run: |
            C_COMPILER=$(which gcc) \
            CXX_COMPILER=$(which g++) \
            COMPILER_LAUNCHER="" \
            QIR_STDLIB_DIR="$(pwd)/qir-stdlib-build" \
            QIR_STDLIB_INCLUDES_DIR="$(pwd)/qir-stdlib-build/include" \
            ENABLE_OPENQASM=OFF \
            ENABLE_LIGHTNING_KOKKOS=ON \
            CMAKE_ARGS="-DKokkos_ENABLE_OPENMP=ON -DENABLE_SANITIZER=ON" \
            make test-runtime

      - name: Build Runtime test suite for OpenQasm device
        if: ${{ matrix.backend == 'openqasm' }}
        run: |
            C_COMPILER=$(which gcc) \
            CXX_COMPILER=$(which g++) \
            COMPILER_LAUNCHER="" \
            ENABLE_OPENQASM=ON \
            QIR_STDLIB_DIR="$(pwd)/qir-stdlib-build" \
            QIR_STDLIB_INCLUDES_DIR="$(pwd)/qir-stdlib-build/include" \
            make test-runtime

      - name: Upload to Codecov
        if: ${{ matrix.backend == 'lightning' }}
        uses: codecov/codecov-action@v3
        with:
          fail_ci_if_error: true
          token: ${{ secrets.CODECOV_TOKEN }}

      - name: Build examples
        if: ${{ matrix.backend == 'lightning' }}
        run: |
          C_COMPILER=$(which gcc) \
          CXX_COMPILER=$(which g++) \
          COMPILER_LAUNCHER="" \
          QIR_STDLIB_DIR="$(pwd)/qir-stdlib-build" \
          QIR_STDLIB_INCLUDES_DIR="$(pwd)/qir-stdlib-build/include" \
          make examples-runtime<|MERGE_RESOLUTION|>--- conflicted
+++ resolved
@@ -45,50 +45,6 @@
             cp runtime/qir-stdlib/target/release/libqir_stdlib.a qir-stdlib-build/
             cp runtime/qir-stdlib/target/release/build/include/* qir-stdlib-build/include/
 
-<<<<<<< HEAD
-=======
-  runtime:
-    name: Catalyst-Runtime Build
-    needs: [qir-stdlib]
-    runs-on: ubuntu-latest
-
-    steps:
-      - name: Checkout Catalyst repo
-        uses: actions/checkout@v3
-
-      - name: Install dependencies
-        run: |
-          sudo apt-get -y -q install ninja-build make cmake clang libomp-dev
-
-      - name: Get Cached qir-stdlib Build
-        id: cache-qir-stdlib
-        uses: actions/cache@v3
-        with:
-          path: qir-stdlib-build
-          key: Linux-qir-stdlib-build
-          fail-on-cache-miss: True
-
-      - name: Build Catalyst-Runtime
-        run: |
-          COMPILER_LAUNCHER="" \
-          RT_BUILD_DIR="$(pwd)/runtime-build" \
-          QIR_STDLIB_DIR="$(pwd)/qir-stdlib-build" \
-          QIR_STDLIB_INCLUDES_DIR="$(pwd)/qir-stdlib-build/include" \
-          ENABLE_LIGHTNING_KOKKOS=ON \
-          CMAKE_ARGS="-DKokkos_ENABLE_OPENMP=ON -DENABLE_SANITIZER=ON" \
-          ENABLE_OPENQASM=ON \
-          make runtime
-
-      - name: Upload Catalyst-Runtime Artifact
-        uses: actions/upload-artifact@v3
-        with:
-          name: runtime-build
-          path: |
-            runtime-build/lib/capi/*.so
-            runtime-build/lib/backend/*.so
-          retention-days: 1
-
->>>>>>> f6538bd1
   llvm:
     name: LLVM Build
     needs: [constants]
@@ -318,11 +274,7 @@
 
   frontend-tests:
     name: Frontend Tests
-<<<<<<< HEAD
-    needs: [qir-stdlib, mhlo, quantum]
-=======
-    needs: [constants, runtime, mhlo, quantum, enzyme]
->>>>>>> f6538bd1
+    needs: [constants, qir-stdlib, mhlo, quantum, enzyme]
     runs-on: ubuntu-latest
 
     steps:
@@ -413,11 +365,7 @@
 
   frontend-tests-lightning-kokkos:
     name: Frontend Tests (backend="lightning.kokkos")
-<<<<<<< HEAD
-    needs: [qir-stdlib, mhlo, quantum]
-=======
-    needs: [constants, runtime, mhlo, quantum, enzyme]
->>>>>>> f6538bd1
+    needs: [constants, qir-stdlib, mhlo, quantum, enzyme]
     runs-on: ubuntu-latest
 
     steps:
@@ -562,17 +510,6 @@
         pip install numpy amazon-braket-sdk amazon-braket-pennylane-plugin "boto3==1.26"
         echo "AWS_DEFAULT_REGION=us-east-1" >> $GITHUB_ENV
 
-<<<<<<< HEAD
-=======
-    - name: Get Cached qir-stdlib Build
-      id: cache-qir-stdlib
-      uses: actions/cache@v3
-      with:
-        path: qir-stdlib-build
-        key: Linux-qir-stdlib-build
-        fail-on-cache-miss: True
-
->>>>>>> f6538bd1
     - name: Add Frontend Dependencies to PATH
       run: |
         echo "$(pwd)/llvm-build/bin" >> $GITHUB_PATH
@@ -630,13 +567,8 @@
             make coverage-runtime
             mv runtime/build/coverage.info coverage-${{ github.job }}.info
 
-<<<<<<< HEAD
-      - name: Build Runtime test suite for Lightning-Kokkos simulator
-        if: ${{ matrix.simulator == 'lightning.kokkos' }}
-=======
       - name: Build Runtime test suite with both Lightning and Lightning-Kokkos simulators
         if: ${{ matrix.backend == 'lightning-kokkos' }}
->>>>>>> f6538bd1
         run: |
             C_COMPILER=$(which gcc) \
             CXX_COMPILER=$(which g++) \
