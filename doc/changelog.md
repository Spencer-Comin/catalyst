--- conflicted
+++ resolved
@@ -9,7 +9,6 @@
   `MeasurementProcess`es.
   [(#280)](https://github.com/PennyLaneAI/catalyst/pull/280)
 
-<<<<<<< HEAD
 * Jax dynamic API is enabled and the intial support for dynamically-shaped arrays is added.
   Catalyst now accepts tensors whose dimensions are not known at the compile time in the top-level
   programs. Standard tensor initialisation functions `jax.numpy.ones/zeros/empty` now accept
@@ -20,7 +19,8 @@
   @qjit
   def func(size:int):
       return jax.numpy.ones([size,size], dtype=float)
-=======
+  ```
+
 * The plugin system of Catalyst for backend devices. This system in runtime
   is backed by `dlopen` and enables the devices to be packaged separately from
   the runtime CAPI and loaded at run time instead of being linked at compile time.
@@ -45,7 +45,6 @@
   @qjit
   def func(size: int):
       return jax.numpy.ones([size, size], dtype=float)
->>>>>>> d8ba956c
   ```
 
   ``` pycon
@@ -55,10 +54,8 @@
    [1. 1. 1.]]
   ```
 
-<<<<<<< HEAD
 <h3>Improvements</h3>
 
-=======
 * Add support for finite-shot measurement statistics (`expval`, `var`, and `probs`)
   for `lightning.qubit` and `lightning.kokkos` devices.
   [(#392)](https://github.com/PennyLaneAI/catalyst/pull/392)
@@ -74,7 +71,6 @@
   their JAX equivalents when the compilation is turned off.
   [(#375)](https://github.com/PennyLaneAI/catalyst/pull/375)
 
->>>>>>> d8ba956c
 * ``AllocOp``, ``DeallocOp`` have now (only) value semantics. In the frontend, the last
   quantum register is deallocated instead of the first one. This allows to return the quantum
   register in functions and can be given to another function (useful for quantum transformation).
@@ -114,18 +110,12 @@
 
 This release contains contributions from (in alphabetical order):
 
-<<<<<<< HEAD
+Ali Asadi,
+David Ittah,
 Erick Ochoa Lopez,
 Romain Moyard,
-Sergei Mironov.
-=======
-Ali Asadi,
-David Ittah,
-Romain Moyard,
 Sergei Mironov,
-Erick Ochoa Lopez,
 Shuli Shu.
->>>>>>> d8ba956c
 
 # Release 0.3.2
 
