// Copyright 2022-2023 Xanadu Quantum Technologies Inc.

// Licensed under the Apache License, Version 2.0 (the "License");
// you may not use this file except in compliance with the License.
// You may obtain a copy of the License at

//     http://www.apache.org/licenses/LICENSE-2.0

// Unless required by applicable law or agreed to in writing, software
// distributed under the License is distributed on an "AS IS" BASIS,
// WITHOUT WARRANTIES OR CONDITIONS OF ANY KIND, either express or implied.
// See the License for the specific language governing permissions and
// limitations under the License.

#pragma once

#include <utility>

#include "mlir/Dialect/Func/IR/FuncOps.h"
#include "mlir/IR/PatternMatch.h"

#include "Gradient/IR/GradientOps.h"

constexpr double PI = 3.14159265358979323846;

using namespace mlir;

namespace catalyst {
namespace gradient {

<<<<<<< HEAD
struct ParameterShiftLowering : public OpRewritePattern<GradOp> {
    ParameterShiftLowering(MLIRContext *ctx, bool printActivity)
        : OpRewritePattern(ctx, /*benefit=*/1), printActivity(printActivity)
    {
    }
=======
struct ParameterShiftLowering : public OpRewritePattern<func::FuncOp> {
    using OpRewritePattern<func::FuncOp>::OpRewritePattern;
>>>>>>> 91cbf53c

    LogicalResult match(func::FuncOp op) const override;
    void rewrite(func::FuncOp op, PatternRewriter &rewriter) const override;

  private:
    bool printActivity;
    static std::pair<int64_t, int64_t> analyzeFunction(func::FuncOp callee);
    static func::FuncOp genShiftFunction(PatternRewriter &rewriter, Location loc,
                                         func::FuncOp callee, const int64_t numShifts,
                                         const int64_t loopDepth);
    static func::FuncOp genQGradFunction(PatternRewriter &rewriter, Location loc,
                                         func::FuncOp callee, func::FuncOp shiftedFn,
                                         const int64_t numShifts, const int64_t loopDepth);
};

} // namespace gradient
} // namespace catalyst<|MERGE_RESOLUTION|>--- conflicted
+++ resolved
@@ -28,22 +28,13 @@
 namespace catalyst {
 namespace gradient {
 
-<<<<<<< HEAD
-struct ParameterShiftLowering : public OpRewritePattern<GradOp> {
-    ParameterShiftLowering(MLIRContext *ctx, bool printActivity)
-        : OpRewritePattern(ctx, /*benefit=*/1), printActivity(printActivity)
-    {
-    }
-=======
 struct ParameterShiftLowering : public OpRewritePattern<func::FuncOp> {
     using OpRewritePattern<func::FuncOp>::OpRewritePattern;
->>>>>>> 91cbf53c
 
     LogicalResult match(func::FuncOp op) const override;
     void rewrite(func::FuncOp op, PatternRewriter &rewriter) const override;
 
   private:
-    bool printActivity;
     static std::pair<int64_t, int64_t> analyzeFunction(func::FuncOp callee);
     static func::FuncOp genShiftFunction(PatternRewriter &rewriter, Location loc,
                                          func::FuncOp callee, const int64_t numShifts,
