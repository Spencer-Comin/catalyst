PYTHON := $(shell which python3)
C_COMPILER?=$(shell which clang)
CXX_COMPILER?=$(shell which clang++)
COMPILER_LAUNCHER?=$(shell which ccache)
NPROC?=$(shell python3 -c "import os; print(os.cpu_count())")

MK_ABSPATH := $(abspath $(lastword $(MAKEFILE_LIST)))
MK_DIR := $(dir $(MK_ABSPATH))
RT_BUILD_DIR?=$(MK_DIR)/build
CODE_COVERAGE?=OFF
BUILD_TYPE?=RelWithDebInfo
ENABLE_WARNINGS?=ON
ENABLE_LIGHTNING?=ON
ENABLE_LIGHTNING_KOKKOS?=ON
ENABLE_OPENQASM?=ON
ENABLE_ASAN?=OFF
LIGHTNING_GIT_TAG_VALUE?=5feb4a10c9cd15fa590c513fc7c6a10a0b334269
ENABLE_LAPACK?=OFF

BUILD_TARGETS := rt_capi rtd_dummy
TEST_TARGETS := ""

ifeq ($(ENABLE_LIGHTNING), ON)
	BUILD_TARGETS += rtd_lightning
	TEST_TARGETS += runner_tests_lightning
else ifeq ($(ENABLE_LIGHTNING_KOKKOS), ON)
	BUILD_TARGETS += rtd_lightning
	TEST_TARGETS += runner_tests_lightning
endif

ifeq ($(ENABLE_OPENQASM), ON)
	BUILD_TARGETS += rtd_openqasm
	TEST_TARGETS += runner_tests_openqasm
endif

LIGHTNING_ENABLE_OPENMP?=OFF
KOKKOS_ENABLE_OPENMP?=ON

coverage: CODE_COVERAGE=ON
coverage: BUILD_TYPE=Debug
coverage: C_COMPILER=$(shell which gcc)
coverage: CXX_COMPILER=$(shell which g++)
test: CODE_COVERAGE=OFF
test: BUILD_TYPE?=RelWithDebInfo

.PHONY: help
help:
	@echo "Please use \`make <target>' where <target> is one of"
	@echo "  all                to build Catalyst Runtime"
	@echo "  runtime            to build Catalyst Runtime with PennyLane-Lightning"
	@echo "  coverage           to generate a coverage report using lcov"
	@echo "  clean              to delete all temporary, cache, and build files"
	@echo "  test               to run the Catalyst runtime test suite"
	@echo "  format [check=1]   to apply C++ formatter; use with 'check=1' to check instead of modify (requires clang-format)"
	@echo "  format [version=?] to apply C++ formatter; use with 'version={version}' to run clang-format-{version} instead of clang-format"
	@echo "  check-tidy         to build Catalyst Runtime with RUNTIME_CLANG_TIDY=ON (requires clang-tidy)"

.PHONY: all
all: runtime

.PHONY: configure
configure:
	@echo "Configure Catalyst Runtime"

	# TODO: Removing CMakeCache.txt before each cmake configuration will ensure that Catalyst Runtime
	# is always built with proper cmake values. There is currently an issue with caching the
	# PL_BACKEND variable by PennyLane-Lightning which can be fixed here:
	rm -f $(RT_BUILD_DIR)/CMakeCache.txt

	cmake -G Ninja -B $(RT_BUILD_DIR) . \
		-DCMAKE_BUILD_TYPE=$(BUILD_TYPE) \
		-DCMAKE_LIBRARY_OUTPUT_DIRECTORY=$(RT_BUILD_DIR)/lib \
		-DCMAKE_C_COMPILER=$(C_COMPILER) \
		-DCMAKE_CXX_COMPILER=$(CXX_COMPILER) \
		-DCMAKE_C_COMPILER_LAUNCHER=$(COMPILER_LAUNCHER) \
		-DCMAKE_CXX_COMPILER_LAUNCHER=$(COMPILER_LAUNCHER) \
		-DENABLE_LIGHTNING=$(ENABLE_LIGHTNING) \
		-DENABLE_LIGHTNING_KOKKOS=$(ENABLE_LIGHTNING_KOKKOS) \
		-DENABLE_OPENQASM=$(ENABLE_OPENQASM) \
		-DENABLE_OPENMP=$(LIGHTNING_ENABLE_OPENMP) \
		-DKokkos_ENABLE_OPENMP=$(KOKKOS_ENABLE_OPENMP) \
		-DENABLE_CODE_COVERAGE=$(CODE_COVERAGE) \
		-DRUNTIME_ENABLE_WARNINGS=$(ENABLE_WARNINGS) \
		-DENABLE_WARNINGS=OFF \
		-DPYTHON_EXECUTABLE=$(PYTHON) \
		-Dpybind11_DIR=$(shell $(PYTHON) -c "import pybind11; print(pybind11.get_cmake_dir())") \
		-DENABLE_ADDRESS_SANITIZER=$(ENABLE_ASAN) \
		-DLIGHTNING_GIT_TAG=$(LIGHTNING_GIT_TAG_VALUE) \
		-DENABLE_LAPACK=$(ENABLE_LAPACK) \
		$(CMAKE_ARGS)

lq_configure:
	@echo "Configure Catalyst Runtime"

	# TODO: Removing CMakeCache.txt before each cmake configuration will ensure that Catalyst Runtime
	# is always built with proper cmake values. There is currently an issue with caching the
	# PL_BACKEND variable by PennyLane-Lightning which can be fixed here:
	rm -f $(RT_BUILD_DIR)/CMakeCache.txt

	cmake -G Ninja -B $(RT_BUILD_DIR) . \
		-DCMAKE_BUILD_TYPE=$(BUILD_TYPE) \
		-DCMAKE_LIBRARY_OUTPUT_DIRECTORY=$(RT_BUILD_DIR)/lib \
		-DCMAKE_C_COMPILER=$(C_COMPILER) \
		-DCMAKE_CXX_COMPILER=$(CXX_COMPILER) \
		-DCMAKE_C_COMPILER_LAUNCHER=$(COMPILER_LAUNCHER) \
		-DCMAKE_CXX_COMPILER_LAUNCHER=$(COMPILER_LAUNCHER) \
		-DENABLE_OPENMP=$(LIGHTNING_ENABLE_OPENMP) \
		-DENABLE_CODE_COVERAGE=$(CODE_COVERAGE) \
		-DRUNTIME_ENABLE_WARNINGS=$(ENABLE_WARNINGS) \
		-DENABLE_WARNINGS=OFF \
		-DPYTHON_EXECUTABLE=$(PYTHON) \
		-Dpybind11_DIR=$(shell $(PYTHON) -c "import pybind11; print(pybind11.get_cmake_dir())") \
		-DENABLE_ADDRESS_SANITIZER=$(ENABLE_ASAN) \
		-DLIGHTNING_GIT_TAG=$(LIGHTNING_GIT_TAG_VALUE) \
		-DENABLE_LAPACK=$(ENABLE_LAPACK) \
		$(CMAKE_ARGS)

lq_target: lq_configure
	cmake --build $(RT_BUILD_DIR) --target rt_capi rtd_lightning -j$(NPROC)

.PHONY: runtime
runtime: configure
	cmake --build $(RT_BUILD_DIR) --target $(BUILD_TARGETS) -j$(NPROC)

$(RT_BUILD_DIR)/tests/runner_tests_lightning: configure
	cmake --build $(RT_BUILD_DIR) --target $(TEST_TARGETS) -j$(NPROC)

.PHONY: dummy_device
<<<<<<< HEAD
dummy_device:
	cmake --build $(RT_BUILD_DIR) --target rtd_dummy -j$(NPROC)
=======
dummy_device: configure
	cmake --build $(RT_BUILD_DIR) --target dummy_device -j$(NPROC)
>>>>>>> 5f07164d

.PHONY: test
test: $(RT_BUILD_DIR)/tests/runner_tests_lightning
	@echo "test the Catalyst runtime test suite"
ifeq ($(ENABLE_OPENQASM), ON)
	# Test the OpenQasm devices C++ tests
	$(ASAN_COMMAND) $(RT_BUILD_DIR)/tests/runner_tests_openqasm
endif
	# Test the Lightning suite C++ tests
	$(ASAN_COMMAND) $(RT_BUILD_DIR)/tests/runner_tests_lightning

.PHONY: coverage
coverage: lq_target
	@echo "check C++ code coverage"

	cmake --build $(RT_BUILD_DIR) --target runner_tests_lightning -j$(NPROC)
	$(RT_BUILD_DIR)/tests/runner_tests_lightning
	lcov --directory $(RT_BUILD_DIR) -b $(MK_DIR)/lib --capture --output-file $(RT_BUILD_DIR)/coverage.info
	lcov --remove $(RT_BUILD_DIR)/coverage.info '/usr/*' '*/_deps/*' '*/envs/*' '*/mlir/*' --output-file $(RT_BUILD_DIR)/coverage.info
	genhtml $(RT_BUILD_DIR)/coverage.info --output-directory $(RT_BUILD_DIR)/cov -t "Catalyst Runtime C++ Coverage" --num-spaces 4

.PHONY: examples
examples: lq_target
	$(MAKE) -C examples all

.PHONY: clean
clean:
	@echo "clean build files"
	rm -rf $(RT_BUILD_DIR) cov coverage.info $(MK_DIR)/BuildTidy
	$(MAKE) -C examples clean

.PHONY: format
format:
ifdef check
	$(PYTHON) ../bin/format.py --check $(if $(version:-=),--cfversion $(version)) .
else
	$(PYTHON) ../bin/format.py $(if $(version:-=),--cfversion $(version)) .
endif

.PHONY: check-tidy
check-tidy:
	@echo "build Catalyst Runtime with RUNTIME_CLANG_TIDY=ON"
	cmake -G Ninja -B $(MK_DIR)/BuildTidy . \
		-DCMAKE_BUILD_TYPE=$(BUILD_TYPE) \
		-DCMAKE_C_COMPILER=$(C_COMPILER) \
		-DCMAKE_CXX_COMPILER=$(CXX_COMPILER) \
		-DRUNTIME_CLANG_TIDY=ON

	cmake --build $(MK_DIR)/BuildTidy --target rt_capi -j$(NPROC)<|MERGE_RESOLUTION|>--- conflicted
+++ resolved
@@ -126,13 +126,8 @@
 	cmake --build $(RT_BUILD_DIR) --target $(TEST_TARGETS) -j$(NPROC)
 
 .PHONY: dummy_device
-<<<<<<< HEAD
 dummy_device:
 	cmake --build $(RT_BUILD_DIR) --target rtd_dummy -j$(NPROC)
-=======
-dummy_device: configure
-	cmake --build $(RT_BUILD_DIR) --target dummy_device -j$(NPROC)
->>>>>>> 5f07164d
 
 .PHONY: test
 test: $(RT_BUILD_DIR)/tests/runner_tests_lightning
