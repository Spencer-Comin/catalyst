--- conflicted
+++ resolved
@@ -40,13 +40,9 @@
 
 This release contains contributions from (in alphabetical order):
 
-<<<<<<< HEAD
-Shuli Shu
-
-=======
 Ali Asadi,
-David Ittah.
->>>>>>> 8f66c16f
+David Ittah,
+Shuli Shu.
 
 # Release 0.4.0
 
