// Copyright 2023 Xanadu Quantum Technologies Inc.

// Licensed under the Apache License, Version 2.0 (the "License");
// you may not use this file except in compliance with the License.
// You may obtain a copy of the License at

//     http://www.apache.org/licenses/LICENSE-2.0

// Unless required by applicable law or agreed to in writing, software
// distributed under the License is distributed on an "AS IS" BASIS,
// WITHOUT WARRANTIES OR CONDITIONS OF ANY KIND, either express or implied.
// See the License for the specific language governing permissions and
// limitations under the License.

// RUN: quantum-opt --adjoint-lowering --split-input-file -verify-diagnostics %s | FileCheck %s

// CHECK-LABEL:      @workflow_plain
func.func private @workflow_plain() -> tensor<4xcomplex<f64>> attributes {} {
  %c1_i64 = arith.constant 1 : i64
  %cst = arith.constant 4.000000e-01 : f64
  %c0_i64 = arith.constant 0 : i64
  quantum.device ["rtd_lightning.so", "LightningQubit", "{shots: 0}"]
  %0 = quantum.alloc( 2) : !quantum.reg
  %1 = quantum.extract %0[%c0_i64] : !quantum.reg -> !quantum.bit
  // CHECK:        RX
  %2 = quantum.custom "RX"(%cst) %1 : !quantum.bit
  %3 = quantum.insert %0[%c0_i64], %2 : !quantum.reg, !quantum.bit
  %4 = quantum.adjoint(%3) : !quantum.reg {
  // CHECK:        PauliZ
  // CHECK-SAME:          adjoint
  // CHECK:        PauliY
  // CHECK-SAME:          adjoint
  // CHECK:        PauliX
  // CHECK-SAME:          adjoint
  ^bb0(%arg0: !quantum.reg):
    %10 = quantum.extract %arg0[%c0_i64] : !quantum.reg -> !quantum.bit
    %11 = quantum.custom "PauliX"() %10 : !quantum.bit
    %12 = quantum.custom "PauliY"() %11 : !quantum.bit
    %13 = quantum.insert %arg0[%c0_i64], %12 : !quantum.reg, !quantum.bit
    %15 = quantum.extract %13[%c1_i64] : !quantum.reg -> !quantum.bit
    %16 = quantum.custom "PauliZ"() %15 : !quantum.bit
    %17 = quantum.insert %13[%c1_i64], %16 : !quantum.reg, !quantum.bit
    quantum.yield %17 : !quantum.reg
  }
  %5 = quantum.extract %4[%c0_i64] : !quantum.reg -> !quantum.bit
  // CHECK:        RY
  %6 = quantum.custom "RY"(%cst) %5 : !quantum.bit
  %7 = quantum.extract %4[%c1_i64] : !quantum.reg -> !quantum.bit
  %8 = quantum.compbasis %6, %7 : !quantum.obs
  %9 = quantum.state %8 : tensor<4xcomplex<f64>>
  quantum.dealloc %0 : !quantum.reg
  return %9 : tensor<4xcomplex<f64>>
}


// CHECK-LABEL:      @workflow_nested
// CHECK:      OpC
// CHECK:      OpD
// CHECK:      OpF
// CHECK-SAME:      adjoint
// CHECK:      OpE
// CHECK-SAME:      adjoint
// CHECK:      OpB
// CHECK-SAME:      adjoint
// CHECK:      OpA
// CHECK-SAME:      adjoint
func.func private @workflow_nested() -> tensor<4xcomplex<f64>> attributes {} {
  %c1_i64 = arith.constant 1 : i64
  %c0_i64 = arith.constant 0 : i64
  quantum.device ["rtd_lightning.so", "LightningQubit", "{shots: 0}"]
  %0 = quantum.alloc( 2) : !quantum.reg
  %1 = quantum.adjoint(%0) : !quantum.reg {
  ^bb0(%arg0: !quantum.reg):
    %6 = quantum.extract %arg0[%c1_i64] : !quantum.reg -> !quantum.bit
    %7 = quantum.custom "OpA"() %6 : !quantum.bit
    %8 = quantum.custom "OpB"() %7 : !quantum.bit
    %9 = quantum.insert %arg0[%c1_i64], %8 : !quantum.reg, !quantum.bit
    %10 = quantum.adjoint(%9) : !quantum.reg {
    ^bb0(%arg1: !quantum.reg):
      %11 = quantum.extract %arg1[%c1_i64] : !quantum.reg -> !quantum.bit
      %12 = quantum.custom "OpC"() %11 : !quantum.bit
      %13 = quantum.custom "OpD"() %12 : !quantum.bit
      %14 = quantum.insert %arg1[%c1_i64], %13 : !quantum.reg, !quantum.bit
      %15 = quantum.adjoint(%14) : !quantum.reg {
      ^bb0(%arg2: !quantum.reg):
        %16 = quantum.extract %arg2[%c1_i64] : !quantum.reg -> !quantum.bit
        %17 = quantum.custom "OpE"() %16 : !quantum.bit
        %18 = quantum.custom "OpF"() %17 : !quantum.bit
        %19 = quantum.insert %arg2[%c1_i64], %18 : !quantum.reg, !quantum.bit
        quantum.yield %19 : !quantum.reg
      }
      quantum.yield %15 : !quantum.reg
    }
    quantum.yield %10 : !quantum.reg
  }
  %2 = quantum.extract %1[%c0_i64] : !quantum.reg -> !quantum.bit
  %3 = quantum.extract %1[%c1_i64] : !quantum.reg -> !quantum.bit
  %4 = quantum.compbasis %2, %3 : !quantum.obs
  %5 = quantum.state %4 : tensor<4xcomplex<f64>>
  quantum.dealloc %0 : !quantum.reg
  return %5 : tensor<4xcomplex<f64>>
}

// -----

func.func @workflow_unhandled() {
  %0 = quantum.alloc(1) : !quantum.reg
  %1 = quantum.adjoint (%0) : !quantum.reg {
  ^bb0(%arg0: !quantum.reg):
    %qb = quantum.extract %arg0[0] : !quantum.reg -> !quantum.bit
    // expected-error@+1 {{Unhandled operation in adjoint region}}
    quantum.measure %qb : i1, !quantum.bit
    quantum.yield %arg0 : !quantum.reg
  }
  quantum.dealloc %1 : !quantum.reg
  return
}


// -----

func.func private @qubit_unitary_test(%arg0: tensor<4x4xcomplex<f64>>) -> tensor<4xcomplex<f64>> {
    quantum.device ["rtd_lightning.so", "LightningQubit", "{shots: 0}"]
    %0 = quantum.alloc( 2) : !quantum.reg
    %1 = quantum.adjoint(%0) : !quantum.reg {
    ^bb0(%arg1: !quantum.reg):
      %6 = quantum.extract %arg1[ 0] : !quantum.reg -> !quantum.bit
      %7 = quantum.extract %arg1[ 1] : !quantum.reg -> !quantum.bit

      // CHECK-DAG: [[idx0:%.+]] = index.constant 0
      // CHECK-DAG: [[idx1:%.+]] = index.constant 1
      // CHECK-DAG: [[idxN:%.+]] = index.constant
      // CHECK: scf.for [[i:%.+]] = [[idx0]] to [[idxN]] step [[idx1]]
      // CHECK:     scf.for [[j:%.+]] = [[idx0]] to [[idxN]] step [[idx1]]
      // CHECK:     [[element:%.+]] = tensor.extract {{.*}}[[[i]], [[j]]
      // CHECK:     [[real:%.+]] = complex.re [[element]]
      // CHECK:     [[imag:%.+]] = complex.im [[element]]
      // CHECK:     catalyst.list_push [[real]]
      // CHECK:     catalyst.list_push [[imag]]

      %8:2 = quantum.unitary(%arg0 : tensor<4x4xcomplex<f64>>) %6, %7 : !quantum.bit, !quantum.bit

      // CHECK-DAG: [[result:%.+]] = tensor.empty
      // CHECK: scf.for [[k:%.+]] = [[idx0]] to [[idxN]] step [[idx1]] iter_args([[curr_k:%.+]] = [[result]])
      // CHECK:   [[kplus1:%.+]] = index.add [[k]], [[idx1]]
      // CHECK:   [[k_idx:%.+]] = index.sub [[idxN]], [[kplus1]]
      // CHECK:   [[last_tensor:%.+]] = scf.for [[l:%.+]] = [[idx0]] to [[idxN]] step [[idx1]] iter_args([[curr_l:%.+]] = [[curr_k]])
      // CHECK:     [[imag2:%.+]] = catalyst.list_pop
      // CHECK:     [[real2:%.+]] = catalyst.list_pop
      // CHECK:     [[complex:%.+]] = complex.create [[real2]], [[imag2]]
      // CHECK:     [[lplus1:%.+]] = index.add [[l]], [[idx1]]
      // CHECK:     [[l_idx:%.+]] = index.sub [[idxN]], [[lplus1]]
      // CHECK:     [[new_tensor:%.+]] = tensor.insert [[complex]] into [[curr_l]][[[k_idx]], [[l_idx]]]
      // CHECK:     scf.yield [[new_tensor]]

      // CHECK:   scf.yield [[last_tensor]]


      %9 = quantum.insert %arg1[ 0], %8#0 : !quantum.reg, !quantum.bit
      %10 = quantum.insert %9[ 1], %8#1 : !quantum.reg, !quantum.bit
      quantum.yield %10 : !quantum.reg
    }
    %2 = quantum.extract %1[ 0] : !quantum.reg -> !quantum.bit
    %3 = quantum.extract %1[ 1] : !quantum.reg -> !quantum.bit
    %4 = quantum.compbasis %2, %3 : !quantum.obs
    %5 = quantum.state %4 : tensor<4xcomplex<f64>>
    quantum.dealloc %0 : !quantum.reg
    return %5 : tensor<4xcomplex<f64>>
  }

// -----

func.func private @circuit(%arg0: f64, %arg1: !quantum.reg) -> !quantum.reg {
    %c0_i64 = arith.constant 0 : i64
    %c1_i64 = arith.constant 1 : i64
    %1 = quantum.extract %arg1[%c0_i64] : !quantum.reg -> !quantum.bit
    %2 = quantum.custom "PauliX"() %1 : !quantum.bit
    %3 = quantum.custom "RX"(%arg0) %2 : !quantum.bit
    %4 = quantum.custom "PauliZ"() %3 : !quantum.bit
    %5 = quantum.insert %arg1[%c1_i64], %4 : !quantum.reg, !quantum.bit
    func.return %5: !quantum.reg
}

// CHECK:   func.func private @circuit.adjoint(%arg0: f64, %arg1: !quantum.reg) -> !quantum.reg {
// CHECK:   quantum.custom "PauliZ"() {{%.+}} {adjoint} : !quantum.bit
// CHECK:   quantum.custom "RX"({{%.+}}) {{%.+}} {adjoint} : !quantum.bit
// CHECK:   quantum.custom "PauliX"() {{%.+}} {adjoint} : !quantum.bit

// CHECK:   func.func private @workflow_adjoint(%arg0: f64) -> tensor<4xcomplex<f64>> {
// CHECK:   quantum.custom "RX"({{%.+}}) {{%.+}} : !quantum.bit
// CHECK:   quantum.custom "RY"({{%.+}}) {{%.+}} {adjoint} : !quantum.bit
// CHECK:   call @circuit.adjoint(%arg0, {{%.+}}) : (f64, !quantum.reg) -> !quantum.reg
// CHECK:   quantum.custom "PauliZ"() {{%.+}} {adjoint} : !quantum.bit
// CHECK:   quantum.custom "RX"({{%.+}}) {{%.+}} : !quantum.bit
// CHECK:   quantum.custom "PauliX"() {{%.+}} {adjoint} : !quantum.bit
// CHECK:   quantum.custom "RY"({{%.+}}) {{%.+}} : !quantum.bit

func.func private @workflow_adjoint(%arg0: f64) -> tensor<4xcomplex<f64>> attributes {} {
  %c1_i64 = arith.constant 1 : i64
  %cst = arith.constant 4.000000e-01 : f64
  %c0_i64 = arith.constant 0 : i64
<<<<<<< HEAD
  quantum.device ["backend", "lightning.qubit"]
=======
  quantum.device ["rtd_lightning.so", "LightningQubit", "{shots: 0}"]
>>>>>>> 980f5844
  %0 = quantum.alloc( 2) : !quantum.reg
  %1 = quantum.extract %0[%c0_i64] : !quantum.reg -> !quantum.bit
  %2 = quantum.custom "RX"(%cst) %1 : !quantum.bit
  %3 = quantum.insert %0[%c0_i64], %2 : !quantum.reg, !quantum.bit
  %4 = quantum.adjoint(%3) : !quantum.reg {
    ^bb0(%arg1: !quantum.reg):
      %5 = quantum.extract %arg1[%c0_i64] : !quantum.reg -> !quantum.bit
      %6 = quantum.custom "PauliX"() %5 : !quantum.bit
      %7 = quantum.custom "RX"(%arg0) %6 : !quantum.bit
      %8 = quantum.custom "PauliZ"() %7 : !quantum.bit
      %9 = quantum.insert %arg1[%c0_i64], %8 : !quantum.reg, !quantum.bit
      %10 = func.call @circuit(%arg0, %9): (f64, !quantum.reg) -> !quantum.reg
      %11 = quantum.extract %10[%c0_i64] : !quantum.reg -> !quantum.bit
      %12 = quantum.custom "RY"(%arg0) %11 : !quantum.bit
      %13 = quantum.insert %10[%c0_i64], %12 : !quantum.reg, !quantum.bit
      quantum.yield %13 : !quantum.reg
  }
  %6 = quantum.extract %4[%c0_i64] : !quantum.reg -> !quantum.bit
  %7 = quantum.custom "RY"(%cst) %6 : !quantum.bit
  %8 = quantum.extract %4[%c1_i64] : !quantum.reg -> !quantum.bit
  %9 = quantum.compbasis %8, %7 : !quantum.obs
  %10 = quantum.state %9 : tensor<4xcomplex<f64>>
  quantum.dealloc %0 : !quantum.reg
  return %10 : tensor<4xcomplex<f64>>
}<|MERGE_RESOLUTION|>--- conflicted
+++ resolved
@@ -199,11 +199,7 @@
   %c1_i64 = arith.constant 1 : i64
   %cst = arith.constant 4.000000e-01 : f64
   %c0_i64 = arith.constant 0 : i64
-<<<<<<< HEAD
-  quantum.device ["backend", "lightning.qubit"]
-=======
   quantum.device ["rtd_lightning.so", "LightningQubit", "{shots: 0}"]
->>>>>>> 980f5844
   %0 = quantum.alloc( 2) : !quantum.reg
   %1 = quantum.extract %0[%c0_i64] : !quantum.reg -> !quantum.bit
   %2 = quantum.custom "RX"(%cst) %1 : !quantum.bit
