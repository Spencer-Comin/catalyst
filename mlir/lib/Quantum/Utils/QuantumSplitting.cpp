// Copyright 2023 Xanadu Quantum Technologies Inc.

// Licensed under the Apache License, Version 2.0 (the "License");
// you may not use this file except in compliance with the License.
// You may obtain a copy of the License at

//     http://www.apache.org/licenses/LICENSE-2.0

// Unless required by applicable law or agreed to in writing, software
// distributed under the License is distributed on an "AS IS" BASIS,
// WITHOUT WARRANTIES OR CONDITIONS OF ANY KIND, either express or implied.
// See the License for the specific language governing permissions and
// limitations under the License.

#include "mlir/Dialect/Complex/IR/Complex.h"
#include "mlir/Dialect/Func/IR/FuncOps.h"
#include "mlir/Dialect/Index/IR/IndexOps.h"
#include "mlir/Dialect/MemRef/IR/MemRef.h"
#include "mlir/Dialect/SCF/IR/SCF.h"
#include "mlir/Dialect/Tensor/IR/Tensor.h"
#include "mlir/IR/IRMapping.h"
#include "mlir/Transforms/DialectConversion.h"

#include "Catalyst/IR/CatalystOps.h"
#include "Quantum/IR/QuantumOps.h"
#include "Quantum/Utils/QuantumSplitting.h"

using namespace mlir;
using namespace catalyst;

namespace {
bool isQuantumType(Type type) { return isa<quantum::QuantumDialect>(type.getDialect()); }

void populateArgIdxMapping(TypeRange types, DenseMap<unsigned, unsigned> &argIdxMapping)
{
    unsigned newIdx = 0;
    for (const auto &[oldIdx, type] : llvm::enumerate(types)) {
        if (!isQuantumType(type)) {
            argIdxMapping.insert({oldIdx, newIdx++});
        }
    }
}

} // namespace

namespace catalyst {
namespace quantum {

void verifyTypeIsCacheable(Type ty, mlir::Operation *op)
{
    // Sanitizing inputs.
    // Technically we know for a fact that none of this will ever issue an
    // error. This is because QubitUnitary is guaranteed to have a
    // tensor<NxNxcomplex<f64>> But this code in the future may be extended to
    // support other types. Hence the sanitization.
    if (ty.isF64()) {
        return;
    }

    // TODO: Generalize to unranked tensors
    if (!isa<RankedTensorType>(ty)) {
        op->emitOpError() << "Caching only supports tensors complex F64";
    }

    auto aTensorType = ty.cast<RankedTensorType>();
    ArrayRef<int64_t> shape = aTensorType.getShape();

    // TODO: Generalize to arbitrary dimensions
    if (2 != shape.size()) {
        op->emitOpError() << "Caching only supports tensors complex F64";
    }
    // TODO: Generalize to other types
    Type elementType = aTensorType.getElementType();
    if (!isa<ComplexType>(elementType)) {
        op->emitOpError() << "Caching only supports tensors complex F64";
    }
    // TODO: Generalize to other types
    Type f64 = elementType.cast<ComplexType>().getElementType();
    if (!f64.isF64()) {
        op->emitOpError() << "Caching only supports tensors complex F64";
    }
}

QuantumCache QuantumCache::initialize(Region &region, OpBuilder &builder, Location loc)
{
    MLIRContext *ctx = builder.getContext();
    auto paramVectorType = ArrayListType::get(ctx, builder.getF64Type());
    auto wireVectorType = ArrayListType::get(ctx, builder.getI64Type());
    auto controlFlowTapeType = ArrayListType::get(ctx, builder.getIndexType());
    auto paramVector = builder.create<ListInitOp>(loc, paramVectorType);
    auto wireVector = builder.create<ListInitOp>(loc, wireVectorType);

    // Initialize the tapes that store the structure of control flow.
    DenseMap<Operation *, TypedValue<ArrayListType>> controlFlowTapes;
    region.walk([&](Operation *op) {
        if (isa<scf::ForOp, scf::IfOp, scf::WhileOp>(op)) {
            auto tape = builder.create<catalyst::ListInitOp>(loc, controlFlowTapeType);
            controlFlowTapes.insert({op, tape});
        }
    });
    return quantum::QuantumCache{
        .paramVector = paramVector, .wireVector = wireVector, .controlFlowTapes = controlFlowTapes};
}

void QuantumCache::emitDealloc(OpBuilder &builder, Location loc)
{
    builder.create<ListDeallocOp>(loc, paramVector);
    builder.create<ListDeallocOp>(loc, wireVector);
    for (const auto &[_key, controlFlowTape] : controlFlowTapes) {
        builder.create<ListDeallocOp>(loc, controlFlowTape);
    }
}

void AugmentedCircuitGenerator::cacheGate(quantum::ParametrizedGate gate, OpBuilder &builder)
{
    ValueRange params = gate.getAllParams();

    for (Value param : params) {
        Location loc = gate.getLoc();
        Value clonedParam = oldToCloned.lookupOrDefault(param);
        Type paramType = clonedParam.getType();
        mlir::Operation *op = gate;
        verifyTypeIsCacheable(paramType, op);

        if (paramType.isF64()) {
            builder.create<ListPushOp>(loc, clonedParam, cache.paramVector);
            continue;
        }

        // Sanitizing inputs.
        // Technically we know for a fact that none of this will ever issue an error.
        // This is because QubitUnitary is guaranteed to have a tensor<NxNxcomplex<f64>>
        // But this code in the future may be extended to support other types.
        // Hence the sanitization.
        if (!isa<RankedTensorType>(paramType)) {
            gate.emitOpError() << "Unexpected type.";
        }

        auto aTensor = paramType.cast<RankedTensorType>();
        ArrayRef<int64_t> shape = aTensor.getShape();
        Value c0 = builder.create<index::ConstantOp>(loc, 0);
        Value c1 = builder.create<index::ConstantOp>(loc, 1);
        bool isDim0Static = ShapedType::kDynamic != shape[0];
        bool isDim1Static = ShapedType::kDynamic != shape[1];
        Value dim0Length = isDim0Static ? (Value)builder.create<index::ConstantOp>(loc, shape[0])
                                        : (Value)builder.create<tensor::DimOp>(loc, param, c0);
        Value dim1Length = isDim1Static ? (Value)builder.create<index::ConstantOp>(loc, shape[1])
                                        : (Value)builder.create<tensor::DimOp>(loc, param, c1);

        Value lowerBoundDim0 = c0;
        Value upperBoundDim0 = dim0Length;
        Value stepDim0 = c1;
        Value lowerBoundDim1 = c0;
        Value upperBoundDim1 = dim1Length;
        Value stepDim1 = c1;
        Value matrix = clonedParam;

        scf::ForOp iForLoop =
            builder.create<scf::ForOp>(loc, lowerBoundDim0, upperBoundDim0, stepDim0);
        {
            OpBuilder::InsertionGuard afterIForLoop(builder);
            builder.setInsertionPointToStart(iForLoop.getBody());
            Value i_index = iForLoop.getInductionVar();

            scf::ForOp jForLoop =
                builder.create<scf::ForOp>(loc, lowerBoundDim1, upperBoundDim1, stepDim1);
            {
                OpBuilder::InsertionGuard afterJForLoop(builder);
                builder.setInsertionPointToStart(jForLoop.getBody());
                Value j_index = jForLoop.getInductionVar();
                SmallVector<Value> indices = {i_index, j_index};
                Value element = builder.create<tensor::ExtractOp>(loc, matrix, indices);
                // element is complex!
                // So we need to convert into {f64, f64}
                Value real = builder.create<complex::ReOp>(loc, element);
                Value imag = builder.create<complex::ImOp>(loc, element);
                // Again, take note of the order.
                builder.create<ListPushOp>(loc, real, cache.paramVector);
                builder.create<ListPushOp>(loc, imag, cache.paramVector);
            }
        }
    }
}

void AugmentedCircuitGenerator::generate(Region &region, OpBuilder &builder)
{
    assert(region.hasOneBlock() &&
           "Expected only structured control flow (each region should have a single block)");
    auto isClassicalSCFOp = [](Operation &op) {
        return isa<scf::SCFDialect>(op.getDialect()) &&
               llvm::none_of(op.getResultTypes(), isQuantumType);
    };

    for (Operation &op : region.front().without_terminator()) {
        if (auto insertOp = dyn_cast<quantum::InsertOp>(op)) {
            cacheDynamicWire(insertOp, builder);
        }
        else if (auto extractOp = dyn_cast<quantum::ExtractOp>(op)) {
            cacheDynamicWire(extractOp, builder);
        }
        else if (auto gate = dyn_cast<quantum::ParametrizedGate>(op)) {
            cacheGate(gate, builder);
        }
        else if (isa<QuantumDialect>(op.getDialect())) {
            // Any quantum op other than a parametrized gate/insert/extract is ignored.
        }
        else if (isClassicalSCFOp(op)) {
            // Purely classical SCF ops should be treated as any other purely classical op, but
            // quantum SCF ops need to be recursively visited.
            builder.clone(op, oldToCloned);
        }
        else if (auto forOp = dyn_cast<scf::ForOp>(op)) {
            visitOperation(forOp, builder);
        }
        else if (auto ifOp = dyn_cast<scf::IfOp>(op)) {
            visitOperation(ifOp, builder);
        }
        else if (auto whileOp = dyn_cast<scf::WhileOp>(&op)) {
            visitOperation(whileOp, builder);
        }
        else if (auto callOp = dyn_cast<func::CallOp>(op)) {
            auto results = callOp.getResultTypes();

            bool multiReturns = results.size() > 1;
<<<<<<< HEAD
            bool quantum;
            for (Type res : results) {
                quantum = isa<QuregType>(res);
                break;
            }
=======

            bool quantum = std::any_of(results.begin(), results.end(),
                                       [](const auto &value) { return isa<QuregType>(value); });
>>>>>>> 980f5844

            // Classical call operations are cloned for the backward pass
            if (!quantum) {
                builder.clone(op, oldToCloned);
            }

            assert(!(quantum && multiReturns) && "Adjoint does not support functions with multiple "
                                                 "returns that contain a quantum register.");
        }
        else {
            // Purely classical ops are deeply cloned as-is.
            builder.clone(op, oldToCloned);
        }
    }
}

void AugmentedCircuitGenerator::visitOperation(scf::ForOp forOp, OpBuilder &builder)
{
    DenseMap<unsigned, unsigned> argIdxMapping;
    SmallVector<Value> classicalInits;
    populateArgIdxMapping(forOp.getResultTypes(), argIdxMapping);
    unsigned newIdx = 0;
    for (const auto &[oldIdx, initArg] : llvm::enumerate(forOp.getInitArgs())) {
        if (!isQuantumType(initArg.getType())) {
            argIdxMapping.insert({oldIdx, newIdx++});
            classicalInits.push_back(oldToCloned.lookupOrDefault(initArg));
        }
    }

    // Store the start, stop, and step to this op's control flow tape.
    Value tape = cache.controlFlowTapes.at(forOp);
    for (Value param : {forOp.getLowerBound(), forOp.getUpperBound(), forOp.getStep()}) {
        builder.create<ListPushOp>(forOp.getLoc(), oldToCloned.lookupOrDefault(param), tape);
    }

    auto newForOp = builder.create<scf::ForOp>(
        forOp.getLoc(), oldToCloned.lookupOrDefault(forOp.getLowerBound()),
        oldToCloned.lookupOrDefault(forOp.getUpperBound()),
        oldToCloned.lookupOrDefault(forOp.getStep()), classicalInits,
        [&](OpBuilder &builder, Location loc, Value inductionVar, ValueRange iterArgs) {
            oldToCloned.map(forOp.getInductionVar(), inductionVar);
            for (const auto &[oldIdx, newIdx] : argIdxMapping) {
                oldToCloned.map(forOp.getRegionIterArg(oldIdx), iterArgs[newIdx]);
            }

            generate(forOp.getRegion(), builder);
            cloneTerminatorClassicalOperands(forOp.getBody()->getTerminator(), builder);
        });

    mapResults(forOp, newForOp, argIdxMapping);
}

void AugmentedCircuitGenerator::visitOperation(scf::WhileOp whileOp, OpBuilder &builder)
{
    SmallVector<Type> classicalResultTypes;
    SmallVector<Value> classicalInits;
    DenseMap<unsigned, unsigned> argIdxMapping;
    populateArgIdxMapping(whileOp.getResultTypes(), argIdxMapping);
    unsigned newIdx = 0;
    for (const auto &[oldIdx, init] : llvm::enumerate(whileOp.getInits())) {
        if (!isQuantumType(init.getType())) {
            classicalInits.push_back(oldToCloned.lookupOrDefault(init));
            classicalResultTypes.push_back(init.getType());
            argIdxMapping.insert({oldIdx, newIdx++});
        }
    }

    // Augment the classical loop by counting the number of iterations.
    auto counterType = MemRefType::get({}, builder.getIndexType());
    Location loc = whileOp.getLoc();
    Value idx0 = builder.create<index::ConstantOp>(loc, 0);
    Value idx1 = builder.create<index::ConstantOp>(loc, 1);
    Value counter = builder.create<memref::AllocaOp>(loc, counterType);
    builder.create<memref::StoreOp>(loc, idx0, counter);

    auto getRegionBuilder = [&](Region &oldRegion, bool incrementCounter) {
        return [&, incrementCounter](OpBuilder &builder, Location loc, ValueRange newRegionArgs) {
            for (const auto &[oldIdx, newIdx] : argIdxMapping) {
                oldToCloned.map(oldRegion.getArgument(oldIdx), newRegionArgs[newIdx]);
            }

            if (incrementCounter) {
                Value countVal = builder.create<memref::LoadOp>(loc, counter);
                countVal = builder.create<index::AddOp>(loc, countVal, idx1);
                builder.create<memref::StoreOp>(loc, countVal, counter);
            }

            // Recursively clone the region
            generate(oldRegion, builder);
            cloneTerminatorClassicalOperands(oldRegion.front().getTerminator(), builder);
        };
    };

    auto newWhileOp = builder.create<scf::WhileOp>(
        whileOp.getLoc(), classicalResultTypes, classicalInits,
        getRegionBuilder(whileOp.getBefore(), /*incrementCounter=*/false),
        // We only care about the number of times the "After" region executes. The frontend
        // does not support putting quantum operations in the "Before" region, which only
        // computes the iteration condition.
        getRegionBuilder(whileOp.getAfter(), /*incrementCounter=*/true));

    mapResults(whileOp, newWhileOp, argIdxMapping);

    Value numIters = builder.create<memref::LoadOp>(whileOp.getLoc(), counter);
    Value tape = cache.controlFlowTapes.at(whileOp);
    builder.create<ListPushOp>(whileOp.getLoc(), numIters, tape);
}

void AugmentedCircuitGenerator::visitOperation(scf::IfOp ifOp, OpBuilder &builder)
{
    auto getRegionBuilder = [&](Region &oldRegion) {
        return [&](OpBuilder &builder, Location loc) {
            generate(oldRegion, builder);
            cloneTerminatorClassicalOperands(oldRegion.front().getTerminator(), builder);
        };
    };
    DenseMap<unsigned, unsigned> argIdxMapping;
    populateArgIdxMapping(ifOp.getResultTypes(), argIdxMapping);

    // Store the condition to this op's control flow tape
    Value condition = oldToCloned.lookupOrDefault(ifOp.getCondition());
    Value tape = cache.controlFlowTapes.at(ifOp);
    Value castedCondition =
        builder.create<index::CastSOp>(ifOp.getLoc(), builder.getIndexType(), condition);
    builder.create<ListPushOp>(ifOp.getLoc(), castedCondition, tape);

    auto newIfOp =
        builder.create<scf::IfOp>(ifOp.getLoc(), condition, getRegionBuilder(ifOp.getThenRegion()),
                                  getRegionBuilder(ifOp.getElseRegion()));

    mapResults(ifOp, newIfOp, argIdxMapping);
}

void AugmentedCircuitGenerator::cloneTerminatorClassicalOperands(Operation *terminator,
                                                                 OpBuilder &builder)
{
    SmallVector<Value> newYieldOperands;
    for (Value operand : terminator->getOperands()) {
        if (!isQuantumType(operand.getType())) {
            newYieldOperands.push_back(oldToCloned.lookupOrDefault(operand));
        }
    }
    Operation *newTerminator = builder.clone(*terminator, oldToCloned);
    newTerminator->setOperands(newYieldOperands);
}

void AugmentedCircuitGenerator::mapResults(Operation *oldOp, Operation *clonedOp,
                                           const DenseMap<unsigned, unsigned> &argIdxMapping)
{
    for (const auto &[oldIdx, oldResult] : llvm::enumerate(oldOp->getResults())) {
        if (argIdxMapping.contains(oldIdx)) {
            unsigned newIdx = argIdxMapping.at(oldIdx);
            oldToCloned.map(oldOp->getResult(oldIdx), clonedOp->getResult(newIdx));
        }
    }
}

} // namespace quantum
} // namespace catalyst<|MERGE_RESOLUTION|>--- conflicted
+++ resolved
@@ -222,17 +222,8 @@
             auto results = callOp.getResultTypes();
 
             bool multiReturns = results.size() > 1;
-<<<<<<< HEAD
-            bool quantum;
-            for (Type res : results) {
-                quantum = isa<QuregType>(res);
-                break;
-            }
-=======
-
             bool quantum = std::any_of(results.begin(), results.end(),
                                        [](const auto &value) { return isa<QuregType>(value); });
->>>>>>> 980f5844
 
             // Classical call operations are cloned for the backward pass
             if (!quantum) {
