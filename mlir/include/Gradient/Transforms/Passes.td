// Copyright 2023 Xanadu Quantum Technologies Inc.

// Licensed under the Apache License, Version 2.0 (the "License");
// you may not use this file except in compliance with the License.
// You may obtain a copy of the License at

//     http://www.apache.org/licenses/LICENSE-2.0

// Unless required by applicable law or agreed to in writing, software
// distributed under the License is distributed on an "AS IS" BASIS,
// WITHOUT WARRANTIES OR CONDITIONS OF ANY KIND, either express or implied.
// See the License for the specific language governing permissions and
// limitations under the License.

#ifndef GRADIENT_PASSES
#define GRADIENT_PASSES

include "mlir/Pass/PassBase.td"

def GradientBufferizationPass : Pass<"gradient-bufferize"> {
    let summary = "Bufferize tensors in quantum operations.";

    let dependentDialects = [
        "bufferization::BufferizationDialect",
        "memref::MemRefDialect",
        "index::IndexDialect"
    ];

    let constructor = "catalyst::createGradientBufferizationPass()";
}

def GradientLoweringPass : Pass<"lower-gradients"> {
    let summary = "Lower operations in the gradient dialect to core MLIR dialects.";

    let dependentDialects = [
        "arith::ArithDialect",
        "linalg::LinalgDialect",
        "index::IndexDialect",
        "tensor::TensorDialect",
        "memref::MemRefDialect",
        "bufferization::BufferizationDialect",
        "catalyst::CatalystDialect"
    ];

    let constructor = "catalyst::createGradientLoweringPass()";
<<<<<<< HEAD

    let options = [
        Option<
            /*C++ var name=*/"lowerOnly",
            /*CLI arg name=*/"only",
            /*type=*/"std::string",
            /*default=*/"\"\"",
            /*description=*/"Restrict lowering to a specific type of gradient."
        >,
        Option<
            /*C++ var name=*/"enableActivity",
            /*CLI arg name=*/"activity-analysis",
            /*type=*/"bool",
            /*default=*/"false",
            /*description=*/"Skip computation of gate parameters statically proven to be unnecessary."
        >,
        Option<
            /*C++ var name=*/"printActivity",
            /*CLI arg name=*/"print-activity",
            /*type=*/"bool",
            /*default=*/"false",
            /*description=*/"Print the results of activity analysis to stderr."
        >
    ];
=======
>>>>>>> 33e71bb0
}

def GradientConversionPass : Pass<"convert-gradient-to-llvm"> {
    let summary = "Perform a dialect conversion from Gradient to LLVM";

    let dependentDialects = [
        "index::IndexDialect",
        "linalg::LinalgDialect",
        "LLVM::LLVMDialect",
        "func::FuncDialect",
        "catalyst::quantum::QuantumDialect"
    ];

    let constructor = "catalyst::createGradientConversionPass()";

    let options = [
        Option<
            /*C++ var name=*/"useGenericFunctions",
            /*CLI arg name=*/"use-generic-functions",
            /*type=*/"bool",
            /*default=*/"true",
            /*description=*/
            "Use generic allocation and deallocation functions instead of the "
            "classic 'malloc', 'aligned_alloc' and 'free' functions"
        >
    ];
}

#endif // GRADIENT_PASSES<|MERGE_RESOLUTION|>--- conflicted
+++ resolved
@@ -43,16 +43,7 @@
     ];
 
     let constructor = "catalyst::createGradientLoweringPass()";
-<<<<<<< HEAD
-
     let options = [
-        Option<
-            /*C++ var name=*/"lowerOnly",
-            /*CLI arg name=*/"only",
-            /*type=*/"std::string",
-            /*default=*/"\"\"",
-            /*description=*/"Restrict lowering to a specific type of gradient."
-        >,
         Option<
             /*C++ var name=*/"enableActivity",
             /*CLI arg name=*/"activity-analysis",
@@ -68,8 +59,6 @@
             /*description=*/"Print the results of activity analysis to stderr."
         >
     ];
-=======
->>>>>>> 33e71bb0
 }
 
 def GradientConversionPass : Pass<"convert-gradient-to-llvm"> {
