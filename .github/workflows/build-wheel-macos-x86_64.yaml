name: Build Catalyst Wheel on macOS (x86_64)

on:
  pull_request:
    types:
      - opened
      - reopened
      - synchronize
      - labeled
  push:
    branches: [ main ]
  workflow_dispatch:

env:
  MACOSX_DEPLOYMENT_TARGET: 12

concurrency:
  group: ${{ github.workflow }}-${{ github.ref }}
  cancel-in-progress: true

jobs:
  check_if_wheel_build_required:
    uses: ./.github/workflows/check-for-wheel-build.yml

  constants:
    needs: [check_if_wheel_build_required]
    if: needs.check_if_wheel_build_required.outputs.build-wheels == 'true'
    name: "Set build matrix"
    uses: ./.github/workflows/constants.yaml

  build-dependencies:
    needs: [constants, check_if_wheel_build_required]

    strategy:
      fail-fast: false
      matrix:
        os: [macos-12]
        arch: [x86_64]
        python_version: ${{ fromJson(needs.constants.outputs.python_versions) }}

    name: Build Dependencies (Python ${{ matrix.python_version }})
    runs-on: macos-12

    if: needs.check_if_wheel_build_required.outputs.build-wheels == 'true'

    steps:
    - name: Checkout Catalyst repo
      uses: actions/checkout@v3

    # Cache external project sources
    - name: Cache LLVM Source
      id: cache-llvm-source
      uses: actions/cache@v3
      with:
        path:  mlir/llvm-project
        key: Linux-llvm-${{ needs.constants.outputs.llvm_version }}-generic-source
        enableCrossOsArchive: True

    - name: Cache MHLO Source
      id: cache-mhlo-source
      uses: actions/cache@v3
      with:
        path: mlir/mlir-hlo
        key: Linux-mhlo-${{ needs.constants.outputs.mhlo_version }}-generic-source
        enableCrossOsArchive: True

    - name: Cache Enzyme Source
      id: cache-enzyme-source
      uses: actions/cache@v3
      with:
        path:  mlir/Enzyme
        key: Linux-enzyme-${{ needs.constants.outputs.enzyme_version }}-generic-source
        enableCrossOsArchive: True

    - name: Clone LLVM Submodule
      if: steps.cache-llvm-source.outputs.cache-hit != 'true'
      uses: actions/checkout@v3
      with:
        repository: llvm/llvm-project
        ref: ${{ needs.constants.outputs.llvm_version }}
        path: mlir/llvm-project

    - name: Clone MHLO Submodule
      if: steps.cache-mhlo-source.outputs.cache-hit != 'true'
      uses: actions/checkout@v3
      with:
        repository: tensorflow/mlir-hlo
        ref: ${{ needs.constants.outputs.mhlo_version }}
        path: mlir/mlir-hlo

    - name: Clone Enzyme Submodule
      if: steps.cache-enzyme-source.outputs.cache-hit != 'true'
      uses: actions/checkout@v3
      with:
        repository: EnzymeAD/Enzyme
        ref: ${{ needs.constants.outputs.enzyme_version }}
        path: mlir/Enzyme

    # Cache external project builds
    - name: Cache LLVM Build
      id: cache-llvm-build
      uses: actions/cache@v3
      with:
        path:  llvm-build
        key: ${{ runner.os }}-${{ runner.arch }}-llvm-${{ needs.constants.outputs.llvm_version }}-${{matrix.python_version}}-generic-build

    - name: Cache MHLO Build
      id: cache-mhlo-build
      uses: actions/cache@v3
      with:
        path:  mhlo-build
        key: ${{ runner.os }}-${{ runner.arch }}-mhlo-${{ needs.constants.outputs.mhlo_version }}-generic-build

    - name: Cache Enzyme Build
      id: cache-enzyme-build
      uses: actions/cache@v3
      with:
        path:  enzyme-build
        key: ${{ runner.os }}-${{ runner.arch }}-enzyme-${{ needs.constants.outputs.llvm_version }}-${{ needs.constants.outputs.enzyme_version }}-generic-build

    - name: Set up Python ${{ matrix.python_version }}
      uses: actions/setup-python@v4
      with:
        python-version: ${{ matrix.python_version }}

    - name: Install Dependencies (Python)
      run: |
        python${{ matrix.python_version }} -m pip install numpy pybind11 PyYAML cmake ninja

    - name: Build LLVM / MLIR
      if: steps.cache-llvm-build.outputs.cache-hit != 'true'
      run: |
        cmake -S mlir/llvm-project/llvm -B llvm-build -G Ninja \
              -DCMAKE_BUILD_TYPE=Release \
              -DLLVM_BUILD_EXAMPLES=OFF \
              -DLLVM_TARGETS_TO_BUILD="host" \
              -DLLVM_ENABLE_PROJECTS="mlir" \
              -DLLVM_ENABLE_ASSERTIONS=ON \
              -DLLVM_INSTALL_UTILS=ON \
              -DLLVM_ENABLE_ZLIB=OFF \
              -DLLVM_ENABLE_ZSTD=FORCE_ON \
              -DLLVM_ENABLE_LLD=OFF \
              -DMLIR_ENABLE_BINDINGS_PYTHON=ON \
              -DPython3_EXECUTABLE=$(which python${{ matrix.python_version }}) \
              -DPython3_NumPy_INCLUDE_DIRS=$(python${{ matrix.python_version }} -c "import numpy as np; print(np.get_include())") \
              -DCMAKE_CXX_VISIBILITY_PRESET=hidden

        # TODO: when updating LLVM, test to see if mlir/unittests/Bytecode/BytecodeTest.cpp:55 is passing
        # and remove filter
        # This tests fails on CI/CD not locally.
        LIT_FILTER_OUT="Bytecode" cmake --build llvm-build --target check-mlir

    - name: Build MHLO Dialect
      if: steps.cache-mhlo-build.outputs.cache-hit != 'true'
      run: |
        export PATH=$GITHUB_WORKSPACE/llvm-build/bin:$PATH
        cmake -S mlir/mlir-hlo -B mhlo-build -G Ninja \
              -DCMAKE_BUILD_TYPE=Release \
              -DLLVM_ENABLE_ASSERTIONS=ON \
              -DMLIR_DIR=$GITHUB_WORKSPACE/llvm-build/lib/cmake/mlir \
              -DPython3_EXECUTABLE=$(which python${{ matrix.python_version }}) \
              -DLLVM_ENABLE_LLD=OFF \
              -DLLVM_ENABLE_ZLIB=OFF \
              -DLLVM_ENABLE_ZSTD=FORCE_ON \
              -DCMAKE_CXX_VISIBILITY_PRESET=hidden

        cmake --build mhlo-build --target check-mlir-hlo

    - name: Build Enzyme
      if: steps.cache-enzyme-build.outputs.cache-hit != 'true'
      run: |
        cmake -S mlir/Enzyme/enzyme -B enzyme-build -G Ninja \
              -DCMAKE_BUILD_TYPE=Release \
              -DLLVM_DIR=$GITHUB_WORKSPACE/llvm-build/lib/cmake/llvm \
              -DENZYME_STATIC_LIB=ON \
              -DCMAKE_CXX_VISIBILITY_PRESET=hidden

        cmake --build enzyme-build --target EnzymeStatic-18

  catalyst-macos-wheels-x86-64:
    needs: [constants, build-dependencies]
    strategy:
      fail-fast: false
      matrix:
        os: [macos-12]
        arch: [x86_64]
        python_version: ${{ fromJson(needs.constants.outputs.python_versions) }}

    name: Build Wheels (Python ${{ matrix.python_version }})
    runs-on: ${{ matrix.os }}

    steps:
    - name: Checkout Catalyst repo
      uses: actions/checkout@v3

    - name: Set up Python ${{ matrix.python_version }}
      uses: actions/setup-python@v4
      with:
        python-version: ${{ matrix.python_version }}

    - name: Install Dependencies (Python)
      run: |
<<<<<<< HEAD
        python${{ matrix.python_version }} -m pip install wheel numpy pybind11 PyYAML cmake ninja delocate scipy
=======
        python${{ matrix.python_version }} -m pip install numpy pybind11 PyYAML cmake ninja delocate
>>>>>>> ef00ceb0

    - name: Get Cached LLVM Source
      id: cache-llvm-source
      uses: actions/cache@v3
      with:
        path: mlir/llvm-project
        key: Linux-llvm-${{ needs.constants.outputs.llvm_version }}-generic-source
        enableCrossOsArchive: True
        fail-on-cache-miss: True

    - name: Get Cached LLVM Build
      id: cache-llvm-build
      uses: actions/cache@v3
      with:
        path:  llvm-build
        key: ${{ runner.os }}-${{ runner.arch }}-llvm-${{ needs.constants.outputs.llvm_version }}-${{matrix.python_version}}-generic-build
        fail-on-cache-miss: True

    - name: Get Cached MHLO Source
      id: cache-mhlo-source
      uses: actions/cache@v3
      with:
        path: mlir/mlir-hlo
        key: Linux-mhlo-${{ needs.constants.outputs.mhlo_version }}-generic-source
        enableCrossOsArchive: True
        fail-on-cache-miss: True

    - name: Get Cached MHLO Build
      id: cache-mhlo-build
      uses: actions/cache@v3
      with:
        path:  mhlo-build
        key: ${{ runner.os }}-${{ runner.arch }}-mhlo-${{ needs.constants.outputs.mhlo_version }}-generic-build
        fail-on-cache-miss: True

    - name: Get Cached Enzyme Source
      id: cache-enzyme-source
      uses: actions/cache@v3
      with:
        path:  mlir/Enzyme
        key: Linux-enzyme-${{ needs.constants.outputs.enzyme_version }}-generic-source
        fail-on-cache-miss: True

    - name: Get Cached Enzyme Build
      id: cache-enzyme-build
      uses: actions/cache@v3
      with:
        path:  enzyme-build
        key: ${{ runner.os }}-${{ runner.arch }}-enzyme-${{ needs.constants.outputs.llvm_version }}-${{ needs.constants.outputs.enzyme_version }}-generic-build
        fail-on-cache-miss: True

    # Build Catalyst-Runtime
    - name: Build Catalyst-Runtime
      run: |
        # Segfaults in computing Lightning's adjoint-jacobian when building with OMP
        # TODO: Remove tmp tag 'add_dldso' before merge
        cmake -S runtime -B runtime-build -G Ninja \
              -DCMAKE_BUILD_TYPE=Release \
              -DCMAKE_LIBRARY_OUTPUT_DIRECTORY=$GITHUB_WORKSPACE/runtime-build/lib \
              -DPYTHON_EXECUTABLE=$(which python${{ matrix.python_version }}) \
              -Dpybind11_DIR=$(python${{ matrix.python_version }} -c "import pybind11; print(pybind11.get_cmake_dir())") \
<<<<<<< HEAD
              -DLIGHTNING_GIT_TAG="add_dldso" \
=======
              -DLIGHTNING_GIT_TAG=5feb4a10c9cd15fa590c513fc7c6a10a0b334269 \
>>>>>>> ef00ceb0
              -DENABLE_LIGHTNING_KOKKOS=ON \
              -DENABLE_LAPACK=OFF \
              -DKokkos_ENABLE_SERIAL=ON \
              -DKokkos_ENABLE_OPENMP=OFF \
              -DKokkos_ENABLE_COMPLEX_ALIGN=OFF \
              -DKokkos_ENABLE_DEPRECATION_WARNINGS=OFF \
              -DENABLE_WARNINGS=OFF \
              -DENABLE_OPENQASM=ON \
              -DENABLE_OPENMP=OFF \
              -DLQ_ENABLE_KERNEL_OMP=OFF

        cmake --build runtime-build --target rt_capi rtd_lightning rtd_openqasm

    # Build OQC-Runtime
    - name: Build OQC-Runtime
      run: |
          OQC_BUILD_DIR="$(pwd)/oqc-build" \
          RT_BUILD_DIR="$(pwd)/runtime-build" \
          make oqc

    - name: Test Catalyst-Runtime
      run: |
        python${{ matrix.python_version }} -m pip install amazon-braket-pennylane-plugin
        cmake --build runtime-build --target runner_tests_lightning runner_tests_openqasm
        ./runtime-build/tests/runner_tests_lightning
        ./runtime-build/tests/runner_tests_openqasm

    # Build Quantum and Gradient Dialects
    - name: Build MLIR Dialects
      run: |
        cmake -S mlir -B quantum-build -G Ninja \
              -DCMAKE_BUILD_TYPE=Release \
              -DLLVM_ENABLE_ASSERTIONS=ON \
              -DQUANTUM_ENABLE_BINDINGS_PYTHON=ON \
              -DPython3_EXECUTABLE=$(which python${{ matrix.python_version }}) \
              -DPython3_NumPy_INCLUDE_DIRS=$(python${{ matrix.python_version }} -c "import numpy as np; print(np.get_include())") \
              -DMLIR_DIR=$GITHUB_WORKSPACE/llvm-build/lib/cmake/mlir \
              -DMHLO_DIR=$GITHUB_WORKSPACE/mhlo-build/lib/cmake/mlir-hlo \
              -DMHLO_BINARY_DIR=$GITHUB_WORKSPACE/mhlo-build/bin \
              -DEnzyme_DIR=$GITHUB_WORKSPACE/enzyme-build \
              -DENZYME_SRC_DIR=$GITHUB_WORKSPACE/mlir/Enzyme \
              -DLLVM_ENABLE_ZLIB=OFF \
              -DLLVM_ENABLE_ZSTD=FORCE_ON \
              -DLLVM_ENABLE_LLD=OFF

        cmake --build quantum-build --target check-dialects compiler_driver

    - name: Build wheel
      run: |
        PYTHON=python${{ matrix.python_version }} \
        LLVM_BUILD_DIR=$GITHUB_WORKSPACE/llvm-build \
        MHLO_BUILD_DIR=$GITHUB_WORKSPACE/mhlo-build \
        DIALECTS_BUILD_DIR=$GITHUB_WORKSPACE/quantum-build \
        RT_BUILD_DIR=$GITHUB_WORKSPACE/runtime-build \
        OQC_BUILD_DIR=$GITHUB_WORKSPACE/oqc-build \
        ENZYME_BUILD_DIR=$GITHUB_WORKSPACE/enzyme-build \
        make wheel

    - name: Repair wheel using delocate-wheel
      run: |
        # ignore-missing-dependencies only ignores libopenblas.dylib
        delocate-wheel --require-archs=x86_64 -w ./wheel -v dist/*.whl --ignore-missing-dependencies -vv

    - name: Upload Wheel Artifact
      uses: actions/upload-artifact@v3
      with:
        name: catalyst-macos_x86_64-wheel-py-${{ matrix.python_version }}.zip
        path: wheel/
        retention-days: 14

  test-wheels:
    needs: [constants, catalyst-macos-wheels-x86-64]
    strategy:
      fail-fast: false
      matrix:
        os: [macos-12]
        arch: [x86_64]
        python_version: ${{ fromJson(needs.constants.outputs.python_versions) }}

    # To check all wheels for supported python3 versions
    name: Test Wheels (Python ${{ matrix.python_version }}) on ${{ matrix.os }}
    runs-on: ${{ matrix.os }}

    steps:
    - name: Checkout Catalyst repo
      uses: actions/checkout@v3

    - name: Download Wheel Artifact
      uses: actions/download-artifact@v3
      with:
        name: catalyst-macos_x86_64-wheel-py-${{ matrix.python_version }}.zip
        path: dist

    - name: Set up Python ${{ matrix.python_version }}
      uses: actions/setup-python@v4
      with:
        python-version: ${{ matrix.python_version }}

    - name: Install Python dependencies
      run: |
        python${{ matrix.python_version }} -m pip install pytest pytest-xdist scipy

    - name: Install PennyLane Plugins
      run: |
        python${{ matrix.python_version }} -m pip install PennyLane-Lightning-Kokkos
        python${{ matrix.python_version }} -m pip install amazon-braket-pennylane-plugin

    - name: Install OQC client
      if: ${{ matrix.python_version == '3.9' || matrix.python_version == '3.10'}}
      run: |
        python${{ matrix.python_version }} -m pip install oqc-qcaas-client

    - name: Install Catalyst
      run: |
        python${{ matrix.python_version }} -m pip install $GITHUB_WORKSPACE/dist/*.whl --extra-index-url https://test.pypi.org/simple

    - name: Run Python Pytest Tests
      run: |
        python${{ matrix.python_version }} -m pytest $GITHUB_WORKSPACE/frontend/test/pytest -n auto
        # TODO: Uncomment after fixing https://github.com/PennyLaneAI/pennylane-lightning/issues/552
        # python${{ matrix.python_version }} -m pytest $GITHUB_WORKSPACE/frontend/test/pytest --backend="lightning.kokkos" -n auto
        python${{ matrix.python_version }} -m pytest $GITHUB_WORKSPACE/frontend/test/async_tests
        python${{ matrix.python_version }} -m pytest $GITHUB_WORKSPACE/frontend/test/pytest --runbraket=LOCAL -n auto
        python${{ matrix.python_version }} -m pytest $GITHUB_WORKSPACE/frontend/test/test_oqc/oqc -n auto<|MERGE_RESOLUTION|>--- conflicted
+++ resolved
@@ -200,11 +200,7 @@
 
     - name: Install Dependencies (Python)
       run: |
-<<<<<<< HEAD
-        python${{ matrix.python_version }} -m pip install wheel numpy pybind11 PyYAML cmake ninja delocate scipy
-=======
-        python${{ matrix.python_version }} -m pip install numpy pybind11 PyYAML cmake ninja delocate
->>>>>>> ef00ceb0
+        python${{ matrix.python_version }} -m pip install numpy pybind11 PyYAML cmake ninja delocate scipy
 
     - name: Get Cached LLVM Source
       id: cache-llvm-source
@@ -266,11 +262,7 @@
               -DCMAKE_LIBRARY_OUTPUT_DIRECTORY=$GITHUB_WORKSPACE/runtime-build/lib \
               -DPYTHON_EXECUTABLE=$(which python${{ matrix.python_version }}) \
               -Dpybind11_DIR=$(python${{ matrix.python_version }} -c "import pybind11; print(pybind11.get_cmake_dir())") \
-<<<<<<< HEAD
-              -DLIGHTNING_GIT_TAG="add_dldso" \
-=======
-              -DLIGHTNING_GIT_TAG=5feb4a10c9cd15fa590c513fc7c6a10a0b334269 \
->>>>>>> ef00ceb0
+              -DLIGHTNING_GIT_TAG= master \
               -DENABLE_LIGHTNING_KOKKOS=ON \
               -DENABLE_LAPACK=OFF \
               -DKokkos_ENABLE_SERIAL=ON \
