// Copyright 2022-2023 Xanadu Quantum Technologies Inc.

// Licensed under the Apache License, Version 2.0 (the "License");
// you may not use this file except in compliance with the License.
// You may obtain a copy of the License at

//     http://www.apache.org/licenses/LICENSE-2.0

// Unless required by applicable law or agreed to in writing, software
// distributed under the License is distributed on an "AS IS" BASIS,
// WITHOUT WARRANTIES OR CONDITIONS OF ANY KIND, either express or implied.
// See the License for the specific language governing permissions and
// limitations under the License.

#include "iostream"
#include "llvm/Support/raw_ostream.h"

#include <deque>
#include <string>
#include <vector>

#include "mlir/Conversion/LLVMCommon/MemRefBuilder.h"
#include "mlir/Conversion/LLVMCommon/Pattern.h"
#include "mlir/Conversion/LLVMCommon/TypeConverter.h"
#include "mlir/Dialect/Bufferization/IR/Bufferization.h"
#include "mlir/Dialect/Bufferization/Transforms/Bufferize.h"
#include "mlir/Dialect/Func/IR/FuncOps.h"
#include "mlir/Dialect/Index/IR/IndexOps.h"
#include "mlir/Dialect/LLVMIR/FunctionCallUtils.h"
#include "mlir/Dialect/LLVMIR/LLVMDialect.h"
#include "mlir/Dialect/Linalg/IR/Linalg.h"
#include "mlir/Dialect/MemRef/IR/MemRef.h"
#include "mlir/IR/IRMapping.h"

#include "Gradient/IR/GradientOps.h"
#include "Gradient/Transforms/Patterns.h"
<<<<<<< HEAD
#include "Gradient/Utils/EinsumLinalgGeneric.h"
=======
#include "Gradient/Utils/DestinationPassingStyle.h"
>>>>>>> 281dadcd
#include "Gradient/Utils/GradientShape.h"
#include "Quantum/IR/QuantumOps.h"
#include "Quantum/Utils/RemoveQuantumMeasurements.h"

using namespace mlir;
using namespace catalyst::gradient;

using llvm::errs;

namespace {

constexpr int64_t UNKNOWN = ShapedType::kDynamic;

LLVM::LLVMFuncOp ensureFunctionDeclaration(PatternRewriter &rewriter, Operation *op,
                                           StringRef fnSymbol, Type fnType)
{
    Operation *fnDecl = SymbolTable::lookupNearestSymbolFrom(op, rewriter.getStringAttr(fnSymbol));

    if (!fnDecl) {
        PatternRewriter::InsertionGuard insertGuard(rewriter);
        ModuleOp mod = op->getParentOfType<ModuleOp>();
        rewriter.setInsertionPointToStart(mod.getBody());

        fnDecl = rewriter.create<LLVM::LLVMFuncOp>(op->getLoc(), fnSymbol, fnType);
    }
    else {
        assert(isa<LLVM::LLVMFuncOp>(fnDecl) && "QIR function declaration is not a LLVMFuncOp");
    }

    return cast<LLVM::LLVMFuncOp>(fnDecl);
}

struct AdjointOpPattern : public ConvertOpToLLVMPattern<AdjointOp> {
    using ConvertOpToLLVMPattern::ConvertOpToLLVMPattern;

    LogicalResult matchAndRewrite(AdjointOp op, AdjointOpAdaptor adaptor,
                                  ConversionPatternRewriter &rewriter) const override
    {
        Location loc = op.getLoc();
        MLIRContext *ctx = getContext();
        TypeConverter *conv = getTypeConverter();

        Type vectorType = conv->convertType(MemRefType::get({UNKNOWN}, Float64Type::get(ctx)));

        for (Type type : op.getResultTypes()) {
            if (!type.isa<MemRefType>())
                return op.emitOpError("must be bufferized before lowering");

            // Currently only expval gradients are supported by the runtime,
            // leading to tensor<?xf64> return values.
            if (type.dyn_cast<MemRefType>() != MemRefType::get({UNKNOWN}, Float64Type::get(ctx)))
                return op.emitOpError("adjoint can only return MemRef<?xf64> or tuple thereof");
        }

        // The callee of the adjoint op must return as a single result the quantum register.
        func::FuncOp callee =
            SymbolTable::lookupNearestSymbolFrom<func::FuncOp>(op, op.getCalleeAttr());
        assert(callee && callee.getNumResults() == 1 && "invalid qfunc symbol in adjoint op");

        StringRef cacheFnName = "__quantum__rt__toggle_recorder";
        StringRef gradFnName = "__quantum__qis__Gradient";
        Type cacheFnSignature =
            LLVM::LLVMFunctionType::get(LLVM::LLVMVoidType::get(ctx), IntegerType::get(ctx, 1));
        Type gradFnSignature = LLVM::LLVMFunctionType::get(
            LLVM::LLVMVoidType::get(ctx), IntegerType::get(ctx, 64), /*isVarArg=*/true);

        LLVM::LLVMFuncOp cacheFnDecl =
            ensureFunctionDeclaration(rewriter, op, cacheFnName, cacheFnSignature);
        LLVM::LLVMFuncOp gradFnDecl =
            ensureFunctionDeclaration(rewriter, op, gradFnName, gradFnSignature);

        // Run the forward pass and cache the circuit.
        Value c_true = rewriter.create<LLVM::ConstantOp>(
            loc, rewriter.getIntegerAttr(IntegerType::get(ctx, 1), 1));
        Value c_false = rewriter.create<LLVM::ConstantOp>(
            loc, rewriter.getIntegerAttr(IntegerType::get(ctx, 1), 0));
        rewriter.create<LLVM::CallOp>(loc, cacheFnDecl, c_true);
        Value qreg = rewriter.create<func::CallOp>(loc, callee, op.getArgs()).getResult(0);
        if (!qreg.getType().isa<catalyst::quantum::QuregType>())
            return callee.emitOpError("qfunc must return quantum register");
        rewriter.create<LLVM::CallOp>(loc, cacheFnDecl, c_false);

        // We follow the C ABI convention of passing result memrefs as struct pointers in the
        // arguments to the C function, although in this case as a variadic argument list to allow
        // for a varying number of results in a single signature.
        Value c1 = rewriter.create<LLVM::ConstantOp>(loc, rewriter.getI64IntegerAttr(1));
        Value numResults = rewriter.create<LLVM::ConstantOp>(
            loc, rewriter.getI64IntegerAttr(op.getDataIn().size()));
        SmallVector<Value> args = {numResults};
        for (Value memref : adaptor.getDataIn()) {
            Value newArg =
                rewriter.create<LLVM::AllocaOp>(loc, LLVM::LLVMPointerType::get(vectorType), c1);
            rewriter.create<LLVM::StoreOp>(loc, memref, newArg);
            args.push_back(newArg);
        }

        rewriter.create<LLVM::CallOp>(loc, gradFnDecl, args);
        rewriter.create<catalyst::quantum::DeallocOp>(loc, qreg);
        rewriter.eraseOp(op);

        return success();
    }
};

/// Options that configure preprocessing done on MemRefs before being passed to Enzyme.
struct EnzymeMemRefInterfaceOptions {
    /// Fill memref with zero values
    bool zeroOut = false;
    /// Mark memref as dupnoneed, allowing Enzyme to avoid computing its primal value.
    bool dupNoNeed = false;
};

static constexpr const char *enzyme_autodiff_func_name = "__enzyme_autodiff";
static constexpr const char *enzyme_allocation_key = "__enzyme_allocation_like";
static constexpr const char *enzyme_custom_gradient_key = "__enzyme_register_gradient_";
static constexpr const char *enzyme_like_free_key = "__enzyme_function_like_free";
static constexpr const char *enzyme_const_key = "enzyme_const";
static constexpr const char *enzyme_dupnoneed_key = "enzyme_dupnoneed";

/// Convert every MemRef-typed return value in callee to writing to a new argument in
/// destination-passing style.
void convertToDestinationPassingStyle(func::FuncOp callee, OpBuilder &builder)
{
    MLIRContext *ctx = callee.getContext();
    if (callee.getNumResults() == 0) {
        // Callee is already in destination-passing style
        return;
    }

    SmallVector<Value> memRefReturns;
    SmallVector<unsigned> outputIndices;
    SmallVector<Type> nonMemRefReturns;
    callee.walk([&](func::ReturnOp returnOp) {
        // This is the first return op we've seen.
        if (memRefReturns.empty()) {
            for (const auto &[idx, operand] : llvm::enumerate(returnOp.getOperands())) {
                if (isa<MemRefType>(operand.getType())) {
                    memRefReturns.push_back(operand);
                    outputIndices.push_back(idx);
                }
                else {
                    nonMemRefReturns.push_back(operand.getType());
                }
            }
            return WalkResult::interrupt();
        }
        return WalkResult::advance();
    });

    // Insert the new output arguments to the function.
    unsigned dpsOutputIdx = callee.getNumArguments();
    SmallVector<unsigned> argIndices(/*size=*/memRefReturns.size(),
                                     /*values=*/dpsOutputIdx);
    SmallVector<Type> memRefTypes{memRefReturns.size()};
    SmallVector<DictionaryAttr> argAttrs{memRefReturns.size()};
    SmallVector<Location> argLocs{memRefReturns.size(), UnknownLoc::get(ctx)};

    llvm::transform(memRefReturns, memRefTypes.begin(),
                    [](Value memRef) { return memRef.getType(); });
    llvm::transform(memRefReturns, argLocs.begin(), [](Value memRef) { return memRef.getLoc(); });

    callee.insertArguments(argIndices, memRefTypes, argAttrs, argLocs);
    callee.setFunctionType(FunctionType::get(ctx, callee.getArgumentTypes(), nonMemRefReturns));

    // Update return sites to copy over the memref that would have been returned to the output.
    callee.walk([&](func::ReturnOp returnOp) {
        OpBuilder::InsertionGuard insertionGuard(builder);
        builder.setInsertionPoint(returnOp);
        SmallVector<Value> nonMemRefReturns;
        size_t idx = 0;
        for (Value operand : returnOp.getOperands()) {
            if (isa<MemRefType>(operand.getType())) {
                BlockArgument output = callee.getArgument(idx + dpsOutputIdx);
                builder.create<linalg::CopyOp>(returnOp.getLoc(), operand, output);
                idx++;
            }
            else {
                nonMemRefReturns.push_back(operand);
            }
        }
        returnOp.getOperandsMutable().assign(nonMemRefReturns);
    });
}

void wrapMemRefArgs(func::FuncOp func, LLVMTypeConverter &typeConverter, PatternRewriter &rewriter,
                    Location loc)
{
    if (llvm::none_of(func.getArgumentTypes(),
                      [](Type argType) { return isa<MemRefType>(argType); })) {
        // The memref arguments are already wrapped
        return;
    }

    ModuleOp moduleOp = func->getParentOfType<ModuleOp>();
    MLIRContext *ctx = rewriter.getContext();
    auto ptrType = LLVM::LLVMPointerType::get(ctx);
    PatternRewriter::InsertionGuard insertionGuard(rewriter);
    rewriter.setInsertionPointToStart(&func.getFunctionBody().front());
    for (const auto [idx, argType] : llvm::enumerate(func.getArgumentTypes())) {
        if (auto memrefType = dyn_cast<MemRefType>(argType)) {
            BlockArgument memrefArg = func.getArgument(idx);
            func.insertArgument(idx, ptrType, DictionaryAttr::get(ctx), loc);
            Value wrappedMemref = func.getArgument(idx);

            Type convertedType = typeConverter.convertType(memrefType);
            Value replacedMemref = rewriter.create<LLVM::LoadOp>(loc, convertedType, wrappedMemref);
            replacedMemref =
                rewriter.create<UnrealizedConversionCastOp>(loc, argType, replacedMemref)
                    .getResult(0);
            memrefArg.replaceAllUsesWith(replacedMemref);
            func.eraseArgument(memrefArg.getArgNumber());
        }
    }

    std::optional<SymbolTable::UseRange> uses = func.getSymbolUses(moduleOp);
    if (uses.has_value()) {
        for (auto use : *uses) {
            if (auto callOp = dyn_cast<func::CallOp>(use.getUser())) {
                PatternRewriter::InsertionGuard insertionGuard(rewriter);
                rewriter.setInsertionPoint(callOp);

                Value c1 = rewriter.create<LLVM::ConstantOp>(loc, rewriter.getI64IntegerAttr(1));

                SmallVector<Value> operands;
                SmallVector<Value> outputs;
                auto wrapMemref = [&](Value memref) {
                    Type convertedType = typeConverter.convertType(memref.getType());
                    Value space =
                        rewriter.create<LLVM::AllocaOp>(loc, /*resultType=*/ptrType,
                                                        /*elementType=*/convertedType, c1);
                    Value convertedValue =
                        rewriter.create<UnrealizedConversionCastOp>(loc, convertedType, memref)
                            .getResult(0);
                    rewriter.create<LLVM::StoreOp>(loc, convertedValue, space);
                    return space;
                };
                for (Value oldOperand : callOp.getOperands()) {
                    if (isa<MemRefType>(oldOperand.getType())) {
                        operands.push_back(wrapMemref(oldOperand));
                    }
                }
                for (Type resultType : callOp.getResultTypes()) {
                    if (auto memrefType = dyn_cast<MemRefType>(resultType)) {
                        assert(memrefType.hasStaticShape());
                        Value memref = rewriter.create<memref::AllocOp>(loc, memrefType);
                        outputs.push_back(memref);

                        memref = wrapMemref(memref);
                        operands.push_back(memref);
                    }
                }

                rewriter.create<func::CallOp>(callOp.getLoc(), func, operands);
                rewriter.replaceOp(callOp, outputs);
            }
        }
    }
}

void traverseCallGraph(func::FuncOp start, SymbolTableCollection &symbolTable,
                       function_ref<void(func::FuncOp)> processCallable)
{
    DenseSet<Operation *> visited{start};
    std::deque<Operation *> frontier{start};

    while (!frontier.empty()) {
        auto callable = cast<func::FuncOp>(frontier.front());
        frontier.pop_front();

        processCallable(callable);
        callable.walk([&](CallOpInterface callOp) {
            if (auto nextFunc = dyn_cast<func::FuncOp>(callOp.resolveCallable(&symbolTable))) {
                if (!visited.contains(nextFunc)) {
                    visited.insert(nextFunc);
                    frontier.push_back(nextFunc);
                }
            }
        });
    }
}

struct BackpropOpPattern : public ConvertOpToLLVMPattern<BackpropOp> {
    using ConvertOpToLLVMPattern::ConvertOpToLLVMPattern;

    LogicalResult matchAndRewrite(BackpropOp op, BackpropOpAdaptor adaptor,
                                  ConversionPatternRewriter &rewriter) const override
    {
        Location loc = op.getLoc();
        MLIRContext *ctx = getContext();
        ModuleOp moduleOp = op->getParentOfType<ModuleOp>();
        if (llvm::any_of(op.getResultTypes(),
                         [](Type resultType) { return isa<TensorType>(resultType); })) {
            return op.emitOpError("must be bufferized before lowering");
        }

        // The callee of the backprop Op
        func::FuncOp callee =
            SymbolTable::lookupNearestSymbolFrom<func::FuncOp>(op, op.getCalleeAttr());
        assert(callee && "Expected a valid callee of type func.func");

<<<<<<< HEAD
        convertToDestinationPassingStyle(callee, rewriter);
        SymbolTableCollection symbolTable;
        traverseCallGraph(callee, symbolTable, [&](func::FuncOp func) {
            // Register custom gradients of quantum functions
            if (func->hasAttrOfType<FlatSymbolRefAttr>("gradient.qgrad")) {
                auto qgradFn = SymbolTable::lookupNearestSymbolFrom<func::FuncOp>(
                    func, func->getAttrOfType<FlatSymbolRefAttr>("gradient.qgrad"));

                // When lowering multiple backprop ops, the callee type will be mutated by the
                // wrapped op. Save the original unwrapped function type so that later backprop
                // ops can read it.
                if (!func->hasAttr("unwrapped_type")) {
                    func->setAttr("unwrapped_type", TypeAttr::get(func.getFunctionType()));
                }
                convertToDestinationPassingStyle(func, rewriter);

                wrapMemRefArgs(func, *getTypeConverter(), rewriter, loc);

                func::FuncOp augFwd = genAugmentedForward(func, rewriter);
                func::FuncOp customQGrad =
                    genCustomQGradient(func, func.getLoc(), qgradFn, rewriter);
                insertEnzymeCustomGradient(rewriter, func->getParentOfType<ModuleOp>(),
                                           func.getLoc(), func, augFwd, customQGrad);
            }
        });
=======
        catalyst::convertToDestinationPassingStyle(callee, rewriter);
>>>>>>> 281dadcd

        LowerToLLVMOptions options = getTypeConverter()->getOptions();
        if (options.useGenericFunctions) {
            LLVM::LLVMFuncOp allocFn = LLVM::lookupOrCreateGenericAllocFn(
                moduleOp, getTypeConverter()->getIndexType(), options.useOpaquePointers);
            LLVM::LLVMFuncOp freeFn =
                LLVM::lookupOrCreateGenericFreeFn(moduleOp, options.useOpaquePointers);

            // Register the previous functions as llvm globals (for Enzyme)
            // With the following piece of metadata, shadow memory is allocated with
            // _mlir_memref_to_llvm_alloc and shadow memory is freed with
            // _mlir_memref_to_llvm_free.
            insertEnzymeAllocationLike(rewriter, op->getParentOfType<ModuleOp>(), op.getLoc(),
                                       allocFn.getName(), freeFn.getName());

            // Register free
            // With the following piece of metadata, _mlir_memref_to_llvm_free's semantics are
            // stated to be equivalent to free.
            insertGlobalSymbol(rewriter, moduleOp, "freename", StringRef("free", 5));
            insertEnzymeFunctionLike(rewriter, moduleOp, enzyme_like_free_key, "freename",
                                     freeFn.getName());
        }

        // Create the Enzyme function
        Type backpropFnSignature = LLVM::LLVMFunctionType::get(
            getEnzymeReturnType(ctx, op.getResultTypes()), {}, /*isVarArg=*/true);

        // We need to generate a new __enzyme_autodiff name per different function signature. One
        // way to do this is to append the number of scalar results to the name of the function.
        std::string autodiff_func_name =
            enzyme_autodiff_func_name + std::to_string(op.getNumResults());
        LLVM::LLVMFuncOp backpropFnDecl =
            ensureFunctionDeclaration(rewriter, op, autodiff_func_name, backpropFnSignature);

        // The first argument to Enzyme is a function pointer of the function to be differentiated
        Value calleePtr =
            rewriter.create<func::ConstantOp>(loc, callee.getFunctionType(), callee.getName());
        calleePtr = castToConvertedType(calleePtr, rewriter, loc);
        SmallVector<Value> callArgs = {calleePtr};

        const std::vector<size_t> &diffArgIndices = computeDiffArgIndices(op.getDiffArgIndices());
        insertGlobalSymbol(rewriter, moduleOp, enzyme_const_key, std::nullopt);
        insertGlobalSymbol(rewriter, moduleOp, enzyme_dupnoneed_key, std::nullopt);

        ValueRange argShadows = adaptor.getDiffArgShadows();
        Value enzymeConst = rewriter.create<LLVM::AddressOfOp>(loc, LLVM::LLVMPointerType::get(ctx),
                                                               enzyme_const_key);
        ValueRange convArgs = adaptor.getArgs();
        // Add the arguments and the argument shadows of memrefs
        for (auto [index, arg] : llvm::enumerate(op.getArgs())) {
            auto it = std::find(diffArgIndices.begin(), diffArgIndices.end(), index);
            if (it == diffArgIndices.end()) {
                if (isa<MemRefType>(arg.getType())) {
                    // unpackMemRefAndAppend will handle the appropriate enzyme_const annotations
                    unpackMemRefAndAppend(arg, /*shadow=*/nullptr, callArgs, rewriter, loc);
                }
                else {
                    callArgs.push_back(enzymeConst);
                    callArgs.push_back(convArgs[index]);
                }
            }
            else {
                assert(isDifferentiable(arg.getType()));
                if (isa<MemRefType>(arg.getType())) {
                    size_t position = std::distance(diffArgIndices.begin(), it);
                    unpackMemRefAndAppend(arg, argShadows[position], callArgs, rewriter, loc,
                                          {.zeroOut = true});
                }
                else {
                    callArgs.push_back(arg);
                }
            }
        }

        for (auto [result, cotangent] :
             llvm::zip_equal(op.getCalleeResults(), op.getCotangents())) {
            unpackMemRefAndAppend(result, cotangent, callArgs, rewriter, loc, {.dupNoNeed = true});
        }

        // The results of backprop are in argShadows, except scalar derivatives which are in the
        // results of the enzyme call.
        auto enzymeCall = rewriter.create<LLVM::CallOp>(loc, backpropFnDecl, callArgs);
        SmallVector<Value> scalarResults;
        unpackScalarResults(enzymeCall, scalarResults, rewriter, loc);
        rewriter.replaceOp(op, scalarResults);
        return success();
    }

  private:
    Value castToConvertedType(Value value, OpBuilder &builder, Location loc) const
    {
        auto casted = builder.create<UnrealizedConversionCastOp>(
            loc, getTypeConverter()->convertType(value.getType()), value);
        return casted.getResult(0);
    }

    void unpackMemRefAndAppend(
        Value memRefArg, Value shadowMemRef, SmallVectorImpl<Value> &callArgs, OpBuilder &builder,
        Location loc, EnzymeMemRefInterfaceOptions options = EnzymeMemRefInterfaceOptions()) const

    {
        auto llvmPtrType = LLVM::LLVMPointerType::get(builder.getContext());
        auto memRefType = cast<MemRefType>(memRefArg.getType());
        Value enzymeConst = builder.create<LLVM::AddressOfOp>(loc, llvmPtrType, enzyme_const_key);
        Value enzymeDupNoNeed =
            builder.create<LLVM::AddressOfOp>(loc, llvmPtrType, enzyme_dupnoneed_key);
        Value argStruct = castToConvertedType(memRefArg, builder, loc);
        MemRefDescriptor desc(argStruct);

        // Allocated pointer is always constant
        callArgs.push_back(enzymeConst);
        callArgs.push_back(desc.allocatedPtr(builder, loc));

        // Aligned pointer is active if a shadow is provided
        if (shadowMemRef) {
            if (options.dupNoNeed) {
                callArgs.push_back(enzymeDupNoNeed);
            }
            callArgs.push_back(desc.alignedPtr(builder, loc));
            Value shadowStruct = castToConvertedType(shadowMemRef, builder, loc);
            MemRefDescriptor shadowDesc(shadowStruct);
            Value shadowPtr = shadowDesc.alignedPtr(builder, loc);

            if (options.zeroOut) {
                Value bufferSizeBytes =
                    computeMemRefSizeInBytes(memRefType, shadowDesc, builder, loc);
                Value zero = builder.create<LLVM::ConstantOp>(loc, builder.getI8Type(), 0);
                builder.create<LLVM::MemsetOp>(loc, shadowPtr, zero, bufferSizeBytes,
                                               /*isVolatile=*/false);
            }
            callArgs.push_back(shadowPtr);
        }
        else {
            callArgs.push_back(enzymeConst);
            callArgs.push_back(desc.alignedPtr(builder, loc));
        }

        // Offsets, sizes, and strides
        callArgs.push_back(desc.offset(builder, loc));
        for (int64_t dim = 0; dim < memRefType.getRank(); dim++) {
            callArgs.push_back(desc.size(builder, loc, dim));
        }
        for (int64_t dim = 0; dim < memRefType.getRank(); dim++) {
            callArgs.push_back(desc.stride(builder, loc, dim));
        }
    }

    /// Determine the return type of the __enzyme_autodiff function based on the expected number of
    /// scalar returns.
    static Type getEnzymeReturnType(MLIRContext *ctx, TypeRange scalarReturns)
    {
        if (scalarReturns.empty()) {
            return LLVM::LLVMVoidType::get(ctx);
        }
        if (scalarReturns.size() == 1) {
            return scalarReturns.front();
        }
        return LLVM::LLVMStructType::getLiteral(ctx, SmallVector<Type>(scalarReturns));
    }

    static void unpackScalarResults(LLVM::CallOp enzymeCall, SmallVectorImpl<Value> &results,
                                    OpBuilder &builder, Location loc)
    {
        if (enzymeCall.getNumResults() == 0) {
            return;
        }

        // LLVM Functions can only return up to one result. If one scalar is being differentiated,
        // it will be the sole result. If there are multiple scalars being differentiated, Enzyme
        // will return a struct of all the derivatives with respect to those scalars.
        Value result = enzymeCall.getResult();
        if (isa<FloatType>(result.getType())) {
            results.push_back(result);
        }
        if (auto structType = dyn_cast<LLVM::LLVMStructType>(result.getType())) {
            size_t numResults = structType.getBody().size();
            for (size_t i = 0; i < numResults; i++) {
                results.push_back(builder.create<LLVM::ExtractValueOp>(loc, result, i));
            }
        }
    }

    /// Compute the number of bytes required to store the array data of a general ranked MemRef.
    /// This is computed using the formula `element_size * (offset + sizes[0] * strides[0])`.
    /// For example, a rank-3 MemRef with shape [M, N, K] has sizes [M, N, K] and strides [N * K, K,
    /// 1]. The overall number of elements is M * N * K = sizes[0] * strides[0].
    Value computeMemRefSizeInBytes(MemRefType type, MemRefDescriptor descriptor, OpBuilder &builder,
                                   Location loc) const
    {
        Value bufferSize;
        Type indexType = getTypeConverter()->getIndexType();
        if (type.getRank() == 0) {
            bufferSize = builder.create<LLVM::ConstantOp>(loc, indexType, builder.getIndexAttr(1));
        }
        else {
            bufferSize = builder.create<LLVM::MulOp>(loc, descriptor.size(builder, loc, 0),
                                                     descriptor.stride(builder, loc, 0));
            bufferSize =
                builder.create<LLVM::AddOp>(loc, descriptor.offset(builder, loc), bufferSize);
        }
        Value elementByteSize = builder.create<LLVM::ConstantOp>(
            loc, indexType, builder.getIndexAttr(type.getElementTypeBitWidth() / 8));
        Value bufferSizeBytes = builder.create<LLVM::MulOp>(loc, elementByteSize, bufferSize);
        return bufferSizeBytes;
    }

    void convertCustomGradArgumentTypes(TypeRange argTypes,
                                        SmallVectorImpl<Type> &llvmArgTypes) const
    {
        for (Type argType : argTypes) {
            llvmArgTypes.append(2, argType);
        }
    }

    func::FuncOp genAugmentedForward(func::FuncOp qnode, OpBuilder &builder) const
    {
        std::string augmentedName = (qnode.getName() + ".augfwd").str();
        auto augmentedForward = SymbolTable::lookupNearestSymbolFrom<func::FuncOp>(
            qnode, builder.getStringAttr(augmentedName));
        if (augmentedForward) {
            return augmentedForward;
        }
        assert(qnode.getNumResults() == 0 && "Expected QNode to be in destination-passing style");
        MLIRContext *ctx = builder.getContext();
        OpBuilder::InsertionGuard insertionGuard(builder);
        builder.setInsertionPointAfter(qnode);
        // The tape type is a null pointer because we don't need to pass any data from the forward
        // pass to the reverse pass.
        auto tapeType = LLVM::LLVMPointerType::get(ctx);
        SmallVector<Type> argTypes;
        convertCustomGradArgumentTypes(qnode.getArgumentTypes(), argTypes);
        augmentedForward = builder.create<func::FuncOp>(
            qnode.getLoc(), augmentedName, FunctionType::get(ctx, argTypes, {tapeType}));
        augmentedForward.setPrivate();
        Location loc = qnode.getLoc();

        Block *entry = augmentedForward.addEntryBlock();
        builder.setInsertionPointToStart(entry);

        // Every other argument is a shadow
        SmallVector<Value> arguments;
        for (unsigned i = 0; i < qnode.getNumArguments(); i++) {
            arguments.push_back(augmentedForward.getArgument(i * 2));
        }

        builder.create<func::CallOp>(loc, qnode, arguments);
        Value tape = builder.create<LLVM::NullOp>(loc, tapeType);
        builder.create<func::ReturnOp>(loc, tape);
        return augmentedForward;
    }

    // `qnodeType` is the original type of the function prior to conversion to destination-passing
    // style and wrapping memrefs into pointers.
    func::FuncOp genCustomQGradient(func::FuncOp qnode, Location loc, func::FuncOp qgradFn,
                                    OpBuilder &builder) const
    {
        std::string customQGradName = (qnode.getName() + ".customqgrad").str();
        auto customQGrad = SymbolTable::lookupNearestSymbolFrom<func::FuncOp>(
            qnode, builder.getStringAttr(customQGradName));
        if (customQGrad) {
            return customQGrad;
        }

        SmallVector<Type> customArgTypes;
        MLIRContext *ctx = builder.getContext();
        auto tapeType = LLVM::LLVMPointerType::get(ctx);
        SmallVector<Type> argTypes;
        convertCustomGradArgumentTypes(qnode.getArgumentTypes(), argTypes);
        argTypes.push_back(tapeType);
        auto qnodeType =
            cast<FunctionType>(qnode->getAttrOfType<TypeAttr>("unwrapped_type").getValue());

        OpBuilder::InsertionGuard insertionGuard(builder);
        // make volatile load to argument
        {
            for (unsigned i = 0; i < qnodeType.getNumInputs(); i++) {
                auto structType = getTypeConverter()->convertType(qnodeType.getInput(i));
                builder.setInsertionPointToStart(&qnode.getFunctionBody().front());
                Value loaded = builder.create<LLVM::LoadOp>(loc, structType, qnode.getArgument(i),
                                                            /*alignment=*/0,
                                                            /*isVolatile=*/true);
                builder.create<LLVM::StoreOp>(loc, loaded, qnode.getArgument(i));
            }
        }
        //
        builder.setInsertionPoint(qnode);
        auto funcType = FunctionType::get(ctx, argTypes, {});
        customQGrad = builder.create<func::FuncOp>(qnode.getLoc(), customQGradName, funcType);
        customQGrad.setPrivate();
        Block *block = customQGrad.addEntryBlock();
        builder.setInsertionPointToStart(block);

        SmallVector<Value> primalArgs;
        SmallVector<Value> shadowArgs;
        for (unsigned i = 0; i < qnode.getNumArguments(); i++) {
            primalArgs.push_back(block->getArgument(i * 2));
            shadowArgs.push_back(block->getArgument(i * 2 + 1));
        }

        SmallVector<Value> unwrappedInputs;
        SmallVector<Value> unwrappedShadows;
        unsigned idx = 0;

        auto unwrapMemRef = [&](Value wrapped, Type unwrappedType) {
            auto structType = getTypeConverter()->convertType(unwrappedType);
            Value unwrapped = builder.create<LLVM::LoadOp>(loc, structType, wrapped);
            unwrapped = builder.create<UnrealizedConversionCastOp>(loc, unwrappedType, unwrapped)
                            .getResult(0);
            return unwrapped;
        };

        for (const auto &[unwrappedType, arg, shadow] :
             llvm::zip(qnodeType.getInputs(), primalArgs, shadowArgs)) {
            if (isa<MemRefType>(unwrappedType)) {
                unwrappedInputs.push_back(unwrapMemRef(arg, unwrappedType));
                unwrappedShadows.push_back(unwrapMemRef(shadow, unwrappedType));
            }
            else {
                assert(false && "non memref inputs not yet supported");
                unwrappedInputs.push_back(arg);
            }
            idx++;
        }

        SmallVector<Value> primalInputs{
            ValueRange{unwrappedInputs}.take_front(qgradFn.getNumArguments() - 1)};
        Value gateParamShadow = unwrappedShadows.back();
        // The gate param list is always 1-d
        Value pcount = builder.create<memref::DimOp>(loc, gateParamShadow, 0);
        primalInputs.push_back(pcount);

        auto qgrad = builder.create<func::CallOp>(loc, qgradFn, primalInputs);

        for (unsigned i = 0; i < qnodeType.getNumResults(); i++) {
            // The QNode has n inputs and m outputs (in destination-passing style).
            // The customQGrad arguments are: [
            //   inprimal_0, inshadow_0,
            //   ...,
            //   inprimal_n, inshadow_n,
            //   outprimal_0, outshadow_0,
            //   ...,
            //   outprimal_m, outshadow_m
            // ]
            // This indexing extracts [outshadow_0, ..., outshadow_m]
            Value resultShadow = unwrapMemRef(
                block->getArgument((i + qnodeType.getNumInputs()) * 2 + 1), qnodeType.getResult(i));

            // If G is the number of gate params and [...result] is the shape of the result with
            // rank R:
            //   - The result shadow always has shape [...result]
            //   - The quantum gradient always has shape [G, ...result]
            //   - The gate param shadow always has shape [G]
            // Since einsumLinalgGeneric uses integers to represent dimensions, the resulting
            // einsum to propagate the chain rule should thus be:
            //   [1,...,R], [0,1,...,R] -> [0]
            SmallVector<int64_t> qgradDims;
            int64_t qgradRank = cast<ShapedType>(qgrad.getType(i)).getRank();
            for (int64_t i = 0; i < qgradRank; i++) {
                qgradDims.push_back(i);
            }
            ArrayRef<int64_t> resultDims(qgradDims.begin() + 1, qgradDims.end());

            // The gate param shadow is shared, meaning it accumulates additions from einsums from
            // all results (this is due to the multivariate chain rule saying that derivatives
            // combine additively).
            catalyst::einsumLinalgGeneric(builder, loc, resultDims, qgradDims, {0}, resultShadow,
                                          qgrad.getResult(i), gateParamShadow);
        }
        builder.create<func::ReturnOp>(loc);

        return customQGrad;
    }

    /// This registers custom allocation and deallocation functions with Enzyme. It creates a
    /// global LLVM array that Enzyme will convert to the appropriate metadata using the
    /// `preserve-nvvm` pass.
    ///
    /// This functionality is described at:
    /// https://github.com/EnzymeAD/Enzyme/issues/930#issuecomment-1334502012
    LLVM::GlobalOp insertEnzymeAllocationLike(OpBuilder &builder, ModuleOp moduleOp, Location loc,
                                              StringRef allocFuncName, StringRef freeFuncName) const
    {
        MLIRContext *context = moduleOp.getContext();
        Type indexType = getTypeConverter()->getIndexType();
        OpBuilder::InsertionGuard insertGuard(builder);
        builder.setInsertionPointToStart(moduleOp.getBody());

        auto allocationLike = moduleOp.lookupSymbol<LLVM::GlobalOp>(enzyme_allocation_key);
        if (allocationLike) {
            return allocationLike;
        }

        auto ptrType = LLVM::LLVMPointerType::get(context);
        auto resultType = LLVM::LLVMArrayType::get(ptrType, 4);

        builder.create<LLVM::GlobalOp>(loc, LLVM::LLVMArrayType::get(builder.getI8Type(), 3), true,
                                       LLVM::Linkage::Linkonce, "dealloc_indices",
                                       builder.getStringAttr(StringRef("-1", 3)));
        allocationLike =
            builder.create<LLVM::GlobalOp>(loc, resultType,
                                           /*isConstant=*/false, LLVM::Linkage::External,
                                           enzyme_allocation_key, /*address space=*/nullptr);
        builder.createBlock(&allocationLike.getInitializerRegion());
        Value allocFn = builder.create<LLVM::AddressOfOp>(loc, ptrType, allocFuncName);
        Value sizeArgIndex =
            builder.create<LLVM::ConstantOp>(loc, indexType, builder.getIndexAttr(0));
        Value sizeArgIndexPtr = builder.create<LLVM::IntToPtrOp>(loc, ptrType, sizeArgIndex);
        Value deallocIndicesPtr =
            builder.create<LLVM::AddressOfOp>(loc, ptrType, "dealloc_indices");
        Value freeFn = builder.create<LLVM::AddressOfOp>(loc, ptrType, freeFuncName);

        Value result = builder.create<LLVM::UndefOp>(loc, resultType);
        result = builder.create<LLVM::InsertValueOp>(loc, result, allocFn, 0);
        result = builder.create<LLVM::InsertValueOp>(loc, result, sizeArgIndexPtr, 1);
        result = builder.create<LLVM::InsertValueOp>(loc, result, deallocIndicesPtr, 2);
        result = builder.create<LLVM::InsertValueOp>(loc, result, freeFn, 3);
        builder.create<LLVM::ReturnOp>(loc, result);

        return allocationLike;
    }

    /// This function inserts a llvm global (symbol) and associates it to a value if provided
    /// (optional).
    ///
    /// It can be used to add Enzyme globals.
    static void insertGlobalSymbol(PatternRewriter &rewriter, ModuleOp op, StringRef key,
                                   std::optional<StringRef> value)
    {
        auto *context = op.getContext();
        LLVM::GlobalOp glb = op.lookupSymbol<LLVM::GlobalOp>(key);

        OpBuilder::InsertionGuard insertGuard(rewriter);
        rewriter.setInsertionPointToStart(op.getBody());
        auto shortTy = IntegerType::get(context, 8);
        if (!glb) {
            if (!value) {
                rewriter.create<LLVM::GlobalOp>(op.getLoc(), shortTy,
                                                /*isConstant=*/true, LLVM::Linkage::Linkonce, key,
                                                IntegerAttr::get(shortTy, 0));
            }
            else {
                rewriter.create<LLVM::GlobalOp>(
                    op.getLoc(), LLVM::LLVMArrayType::get(shortTy, value->size()), true,
                    LLVM::Linkage::Linkonce, key, rewriter.getStringAttr(*value));
            }
        }
    }

    /// This functions inserts a llvm global (with a block), it is used to tell Enzyme
    /// how to deal with function with custom definition like mlir allocation and free.
    static LLVM::GlobalOp insertEnzymeFunctionLike(PatternRewriter &rewriter, ModuleOp op,
                                                   StringRef key, StringRef name,
                                                   StringRef originalName)
    {
        auto *context = op.getContext();
        PatternRewriter::InsertionGuard insertGuard(rewriter);
        rewriter.setInsertionPointToStart(op.getBody());

        LLVM::GlobalOp glb = op.lookupSymbol<LLVM::GlobalOp>(key);

        auto ptrType = LLVM::LLVMPointerType::get(context);
        if (glb) {
            return glb;
        }
        glb = rewriter.create<LLVM::GlobalOp>(op.getLoc(), LLVM::LLVMArrayType::get(ptrType, 2),
                                              /*isConstant=*/false, LLVM::Linkage::External, key,
                                              nullptr);

        // Create the block and push it back in the global
        auto *contextGlb = glb.getContext();
        Block *block = new Block();
        glb.getInitializerRegion().push_back(block);
        rewriter.setInsertionPointToStart(block);

        auto llvmPtr = LLVM::LLVMPointerType::get(contextGlb);

        // Get original global name
        auto originalNameRefAttr = SymbolRefAttr::get(contextGlb, originalName);
        auto originalGlobal =
            rewriter.create<LLVM::AddressOfOp>(glb.getLoc(), llvmPtr, originalNameRefAttr);

        // Get global name
        auto nameRefAttr = SymbolRefAttr::get(contextGlb, name);
        auto enzymeGlobal = rewriter.create<LLVM::AddressOfOp>(glb.getLoc(), llvmPtr, nameRefAttr);

        auto undefArray =
            rewriter.create<LLVM::UndefOp>(glb.getLoc(), LLVM::LLVMArrayType::get(ptrType, 2));
        Value llvmInsert0 =
            rewriter.create<LLVM::InsertValueOp>(glb.getLoc(), undefArray, originalGlobal, 0);
        Value llvmInsert1 =
            rewriter.create<LLVM::InsertValueOp>(glb.getLoc(), llvmInsert0, enzymeGlobal, 1);
        rewriter.create<LLVM::ReturnOp>(glb.getLoc(), llvmInsert1);
        return glb;
    }

    static LLVM::GlobalOp insertEnzymeCustomGradient(OpBuilder &builder, ModuleOp moduleOp,
                                                     Location loc, func::FuncOp originalFunc,
                                                     func::FuncOp augmentedPrimal,
                                                     func::FuncOp gradient)
    {
        MLIRContext *context = moduleOp.getContext();
        OpBuilder::InsertionGuard insertGuard(builder);
        builder.setInsertionPointToStart(moduleOp.getBody());

        std::string key = (enzyme_custom_gradient_key + originalFunc.getName()).str();
        auto customGradient = moduleOp.lookupSymbol<LLVM::GlobalOp>(key);
        if (customGradient) {
            return customGradient;
        }

        auto ptrType = LLVM::LLVMPointerType::get(context);
        auto resultType = LLVM::LLVMArrayType::get(ptrType, 3);
        customGradient = builder.create<LLVM::GlobalOp>(
            loc, resultType,
            /*isConstant=*/false, LLVM::Linkage::External, key, /*address space=*/nullptr);
        builder.createBlock(&customGradient.getInitializerRegion());
        Value origFnPtr = builder.create<func::ConstantOp>(loc, originalFunc.getFunctionType(),
                                                           originalFunc.getName());
        Value augFnPtr = builder.create<func::ConstantOp>(loc, augmentedPrimal.getFunctionType(),
                                                          augmentedPrimal.getName());
        Value gradFnPtr =
            builder.create<func::ConstantOp>(loc, gradient.getFunctionType(), gradient.getName());
        SmallVector<Value> fnPtrs{origFnPtr, augFnPtr, gradFnPtr};
        Value result = builder.create<LLVM::UndefOp>(loc, resultType);
        for (const auto &[idx, fnPtr] : llvm::enumerate(fnPtrs)) {
            Value casted =
                builder.create<UnrealizedConversionCastOp>(loc, ptrType, fnPtr).getResult(0);
            result = builder.create<LLVM::InsertValueOp>(loc, result, casted, idx);
        }

        builder.create<LLVM::ReturnOp>(loc, result);

        return customGradient;
    }
};

} // namespace

namespace catalyst {
namespace gradient {

void populateConversionPatterns(LLVMTypeConverter &typeConverter, RewritePatternSet &patterns)
{
    patterns.add<AdjointOpPattern>(typeConverter);
    patterns.add<BackpropOpPattern>(typeConverter);
}

} // namespace gradient
} // namespace catalyst<|MERGE_RESOLUTION|>--- conflicted
+++ resolved
@@ -34,11 +34,8 @@
 
 #include "Gradient/IR/GradientOps.h"
 #include "Gradient/Transforms/Patterns.h"
-<<<<<<< HEAD
+#include "Gradient/Utils/DestinationPassingStyle.h"
 #include "Gradient/Utils/EinsumLinalgGeneric.h"
-=======
-#include "Gradient/Utils/DestinationPassingStyle.h"
->>>>>>> 281dadcd
 #include "Gradient/Utils/GradientShape.h"
 #include "Quantum/IR/QuantumOps.h"
 #include "Quantum/Utils/RemoveQuantumMeasurements.h"
@@ -339,8 +336,7 @@
             SymbolTable::lookupNearestSymbolFrom<func::FuncOp>(op, op.getCalleeAttr());
         assert(callee && "Expected a valid callee of type func.func");
 
-<<<<<<< HEAD
-        convertToDestinationPassingStyle(callee, rewriter);
+        catalyst::convertToDestinationPassingStyle(callee, rewriter);
         SymbolTableCollection symbolTable;
         traverseCallGraph(callee, symbolTable, [&](func::FuncOp func) {
             // Register custom gradients of quantum functions
@@ -365,9 +361,6 @@
                                            func.getLoc(), func, augFwd, customQGrad);
             }
         });
-=======
-        catalyst::convertToDestinationPassingStyle(callee, rewriter);
->>>>>>> 281dadcd
 
         LowerToLLVMOptions options = getTypeConverter()->getOptions();
         if (options.useGenericFunctions) {
