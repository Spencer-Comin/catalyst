--- conflicted
+++ resolved
@@ -40,26 +40,6 @@
     // More casting
     // CHECK-DAG: [[argmapCasted:%.+]] = builtin.unrealized_conversion_cast [[argmapPtr]] : (memref<f64>, memref<?xf64>) -> () to !llvm.ptr
     // CHECK-DAG: [[enzymeConst:%.+]] = llvm.mlir.addressof @enzyme_const
-<<<<<<< HEAD
-
-    // Unpack the MemRef and zero out the shadow
-    // CHECK: [[arg0Casted:%.+]] = builtin.unrealized_conversion_cast %arg0 : memref<f64> to !llvm.struct<(ptr, ptr, i64)>
-    // CHECK: [[arg0Allocated:%.+]] = llvm.extractvalue [[arg0Casted]][0]
-    // CHECK: [[arg0Aligned:%.+]] = llvm.extractvalue [[arg0Casted]][1]
-    // CHECK: [[shadowAligned:%.+]] = llvm.extractvalue [[shadowCasted]][1]
-    // CHECK: [[memsetSize:%.+]] = llvm.mul [[c8]], [[c1]]
-    // CHECK-DAG: "llvm.intr.memset"([[shadowAligned]], [[memsetVal]], [[memsetSize]]) <{isVolatile = false}>
-    // CHECK-DAG: [[arg0Offset:%.+]] = llvm.extractvalue [[arg0Casted]][2]
-
-    // Cast the primal result
-    // CHECK-DAG: [[enzymeDupNoNeed:%.+]] = llvm.mlir.addressof @enzyme_dupnoneed
-    // CHECK-DAG: [[outputCasted:%.+]] = builtin.unrealized_conversion_cast %arg2
-    // CHECK: [[outputAllocated:%.+]] = llvm.extractvalue [[outputCasted]][0]
-    // CHECK: [[outputAligned:%.+]] = llvm.extractvalue [[outputCasted]][1]
-
-    // Call Enzyme
-    // CHECK:   [[qJacobianCasted:%.+]] = builtin.unrealized_conversion_cast %arg3 : memref<?xf64> to !llvm.struct<(ptr, ptr, i64, array<1 x i64>, array<1 x i64>)>
-=======
 
     // Unpack the MemRef and zero out the shadow
     // CHECK: [[arg0Casted:%.+]] = builtin.unrealized_conversion_cast %arg0 : memref<f64> to !llvm.struct<(ptr, ptr, i64)>
@@ -135,18 +115,10 @@
 
     // Cotangents
     // CHECK:   [[qJacobianCasted:%.+]] = builtin.unrealized_conversion_cast %arg5 : memref<?xf64> to !llvm.struct<(ptr, ptr, i64, array<1 x i64>, array<1 x i64>)>
->>>>>>> 74e59e1d
     // CHECK-DAG: [[qJacobianAligned:%.+]] = llvm.extractvalue [[qJacobianCasted]][1]
     // CHECK-DAG: [[outputOffset:%.+]] = llvm.extractvalue [[outputCasted]][2]
     // CHECK-DAG: [[outputSize:%.+]] = llvm.extractvalue [[outputCasted]][3, 0]
     // CHECK-DAG: [[outputStride:%.+]] = llvm.extractvalue [[outputCasted]][4, 0]
-<<<<<<< HEAD
-    // CHECK: llvm.call @__enzyme_autodiff0([[argmapCasted]], [[enzymeConst]], [[arg0Allocated]], [[arg0Aligned]], [[shadowAligned]], [[arg0Offset]], [[enzymeConst]], [[outputAllocated]], [[enzymeDupNoNeed]], [[outputAligned]], [[qJacobianAligned]], [[outputOffset]], [[outputSize]], [[outputStride]])
-
-    gradient.backprop @argmap(%arg0) grad_out(%arg1 : memref<f64>) callee_out(%arg2 : memref<?xf64>) cotangents(%arg3 : memref<?xf64>) {diffArgIndices=dense<0> : tensor<1xindex>} : (memref<f64>) -> ()
-
-    return %arg1 : memref<f64>
-=======
 
     // Cast the primal results
     // CHECK-DAG: [[outputCasted1:%.+]] = builtin.unrealized_conversion_cast %arg4
@@ -164,5 +136,4 @@
     %res = gradient.backprop @argmap2(%arg0, %arg1) grad_out(%arg2: memref<f64>) callee_out(%arg3, %arg4 : memref<?xf64>, memref<?xf64>) cotangents(%arg5, %arg6 : memref<?xf64>, memref<?xf64>) {diffArgIndices = dense<[0, 1]> : tensor<2xindex>} : (memref<f64>, f64) -> f64
     // CHECK: return %arg2, [[res]]
     return %arg2, %res: memref<f64>, f64
->>>>>>> 74e59e1d
 }