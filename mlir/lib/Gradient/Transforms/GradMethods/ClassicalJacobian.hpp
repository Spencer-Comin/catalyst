--- conflicted
+++ resolved
@@ -30,11 +30,7 @@
 /// to know how to differentiate any quantum operations, as those derivatives will be handled
 /// separately.
 func::FuncOp genSplitPreprocessed(PatternRewriter &rewriter, Location loc, func::FuncOp qnode,
-<<<<<<< HEAD
-                                  func::FuncOp qnodeWithParams);
-=======
                                   func::FuncOp qnodeQuantum);
->>>>>>> 33e71bb0
 
 func::FuncOp genArgMapFunction(PatternRewriter &rewriter, Location loc, func::FuncOp callee);
 
