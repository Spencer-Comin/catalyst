--- conflicted
+++ resolved
@@ -46,12 +46,9 @@
 
     mlir::DialectRegistry registry;
     mlir::registerAllDialects(registry);
-<<<<<<< HEAD
     mlir::mhlo::registerAllMhloDialects(registry);
     mlir::stablehlo::registerAllDialects(registry);
-=======
     mlir::func::registerAllExtensions(registry);
->>>>>>> 75db3a5c
     registry.insert<catalyst::CatalystDialect>();
     registry.insert<catalyst::quantum::QuantumDialect>();
     registry.insert<catalyst::gradient::GradientDialect>();
