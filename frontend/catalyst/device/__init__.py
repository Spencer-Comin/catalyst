# Copyright 2024 Xanadu Quantum Technologies Inc.

# Licensed under the Apache License, Version 2.0 (the "License");
# you may not use this file except in compliance with the License.
# You may obtain a copy of the License at

#     http://www.apache.org/licenses/LICENSE-2.0

# Unless required by applicable law or agreed to in writing, software
# distributed under the License is distributed on an "AS IS" BASIS,
# WITHOUT WARRANTIES OR CONDITIONS OF ANY KIND, either express or implied.
# See the License for the specific language governing permissions and
# limitations under the License.

"""
Internal API for the device module.
"""

from catalyst.device.qjit_device import (
    BackendInfo,
    QJITDevice,
    QJITDeviceNewAPI,
    extract_backend_info,
    validate_device_capabilities,
<<<<<<< HEAD
    get_device_capabilities,
    get_device_toml_config,
=======
>>>>>>> 715523e0
)

__all__ = (
    "QJITDevice",
    "QJITDeviceNewAPI",
    "BackendInfo",
    "extract_backend_info",
    "validate_device_capabilities",
<<<<<<< HEAD
    "get_device_capabilities",
    "get_device_toml_config",
=======
>>>>>>> 715523e0
)<|MERGE_RESOLUTION|>--- conflicted
+++ resolved
@@ -21,12 +21,9 @@
     QJITDevice,
     QJITDeviceNewAPI,
     extract_backend_info,
-    validate_device_capabilities,
-<<<<<<< HEAD
     get_device_capabilities,
     get_device_toml_config,
-=======
->>>>>>> 715523e0
+    validate_device_capabilities,
 )
 
 __all__ = (
@@ -35,9 +32,6 @@
     "BackendInfo",
     "extract_backend_info",
     "validate_device_capabilities",
-<<<<<<< HEAD
     "get_device_capabilities",
     "get_device_toml_config",
-=======
->>>>>>> 715523e0
 )