# Copyright 2022-2023 Xanadu Quantum Technologies Inc.

# Licensed under the Apache License, Version 2.0 (the "License");
# you may not use this file except in compliance with the License.
# You may obtain a copy of the License at

#     http://www.apache.org/licenses/LICENSE-2.0

# Unless required by applicable law or agreed to in writing, software
# distributed under the License is distributed on an "AS IS" BASIS,
# WITHOUT WARRANTIES OR CONDITIONS OF ANY KIND, either express or implied.
# See the License for the specific language governing permissions and
# limitations under the License.
"""This module contains functions tracing and lowering JAX code to MLIR.
"""

from dataclasses import dataclass
from functools import partial, reduce
from typing import Any, Callable, Dict, List, Optional, Sequence, Tuple, Union

import jax
import jax.numpy as jnp
import pennylane as qml
from pennylane import QubitDevice, QubitUnitary, QueuingManager
from pennylane.measurements import MeasurementProcess
from pennylane.operation import AnyWires, Operation, Wires
from pennylane.tape import QuantumTape

import catalyst
from catalyst.jax_primitives import (
    AbstractQreg,
    compbasis_p,
    counts_p,
    expval_p,
    func_p,
    hamiltonian_p,
    hermitian_p,
    mlir_fn_cache,
    namedobs_p,
    probs_p,
    qalloc_p,
    qdealloc_p,
    qdevice_p,
    qextract_p,
    qinsert_p,
    qinst_p,
    qunitary_p,
    sample_p,
    state_p,
    tensorobs_p,
    var_p,
)
from catalyst.utils.contexts import EvaluationContext, EvaluationMode, JaxTracingContext
from catalyst.utils.exceptions import CompileError
from catalyst.utils.jax_extras import (
    ClosedJaxpr,
    DynamicJaxprTrace,
    DynamicJaxprTracer,
    PyTreeDef,
    PyTreeRegistry,
    ShapedArray,
    _abstractify,
    _input_type_to_tracers,
    cond_expansion_strategy,
    convert_element_type,
    deduce_avals,
    deduce_avals3,
    eval_jaxpr,
<<<<<<< HEAD
    gensym,
    input_type_to_tracers,
=======
>>>>>>> d8ba956c
    jaxpr_remove_implicit,
    jaxpr_to_mlir,
    make_jaxpr2,
    sort_eqns,
    tree_flatten,
    tree_structure,
    tree_unflatten,
    wrap_init,
)


class Function:
    """An object that represents a compiled function.

    At the moment, it is only used to compute sensible names for higher order derivative
    functions in MLIR.

    Args:
        fn (Callable): the function boundary.

    Raises:
        AssertionError: Invalid function type.
    """

    def __init__(self, fn):
        self.fn = fn
        self.__name__ = fn.__name__

    def __call__(self, *args, **kwargs):
        jaxpr, _, out_tree = make_jaxpr2(self.fn)(*args)

        def _eval_jaxpr(*args):
            return jax.core.eval_jaxpr(jaxpr.jaxpr, jaxpr.consts, *args)

<<<<<<< HEAD
        retval = func_p.bind(wrap_init(_eval_jaxpr), *args, fn=self)
=======
        retval = func_p.bind(wrap_init(_eval_jaxpr), *args, fn=self.fn)
>>>>>>> d8ba956c
        return tree_unflatten(out_tree, retval)


KNOWN_NAMED_OBS = (qml.Identity, qml.PauliX, qml.PauliY, qml.PauliZ, qml.Hadamard)

FORCED_ORDER_PRIMITIVES = {qdevice_p, qextract_p, qinst_p}

PAULI_NAMED_MAP = {
    "I": "Identity",
    "X": "PauliX",
    "Y": "PauliY",
    "Z": "PauliZ",
}


def _promote_jaxpr_types(types: List[List[Any]]) -> List[Any]:
    # TODO: We seem to use AbstractQreg incorrectly, so JAX doesn't recognize it as a valid abstact
    # value. One need to investigate how to use it correctly and remove the condition [1]. Should we
    # add AbstractQreg into the `_weak_types` list of JAX?
    assert len(types) > 0, "Expected one or more set of types"
    assert all(len(t) == len(types[0]) for t in types), "Expected matching number of arguments"

    def _shapes(ts):
        return [t.shape for t in ts if isinstance(t, ShapedArray)]

    assert all(_shapes(t) == _shapes(types[0]) for t in types), "Expected matching shapes"
    all_ends_with_qreg = all(len(t) > 0 and isinstance(t[-1], AbstractQreg) for t in types)
    all_not_ends_with_qreg = all(len(t) == 0 or not isinstance(t[-1], AbstractQreg) for t in types)
    assert (
        all_ends_with_qreg or all_not_ends_with_qreg
    ), "We require either all-qregs or all-non-qregs as last items of the type lists"
    if all_ends_with_qreg:
        types = [t[:-1] for t in types]
    results = list(map(partial(reduce, jnp.promote_types), zip(*types)))
    return results + ([AbstractQreg()] if all_ends_with_qreg else [])


def _apply_result_type_conversion(
    jaxpr: ClosedJaxpr, target_types: List[ShapedArray]
) -> ClosedJaxpr:
    # TODO: Remove
    with_qreg = isinstance(target_types[-1], AbstractQreg)
    with EvaluationContext(EvaluationMode.CLASSICAL_COMPILATION) as ctx:
        with EvaluationContext.frame_tracing_context(ctx) as trace:
            in_tracers = _input_type_to_tracers(trace.new_arg, jaxpr.in_avals)
            out_tracers = [
                trace.full_raise(t) for t in eval_jaxpr(jaxpr.jaxpr, jaxpr.consts, *in_tracers)
            ]
            out_tracers_, target_types_ = (
                (out_tracers[:-1], target_types[:-1]) if with_qreg else (out_tracers, target_types)
            )
            out_promoted_tracers = [
                (convert_element_type(tr, ty) if _abstractify(tr).dtype != ty else tr)
                for tr, ty in zip(out_tracers_, target_types_)
            ]
            jaxpr2, _, consts = ctx.frames[trace].to_jaxpr2(
                out_promoted_tracers + ([out_tracers[-1]] if with_qreg else [])
            )
    return ClosedJaxpr(jaxpr2, consts)


def _apply_result_type_conversion2(
    ctx, jaxpr: ClosedJaxpr, consts, target_types: List[ShapedArray], num_implicit_outputs
):
    with_qreg = len(target_types) > 0 and isinstance(target_types[-1], AbstractQreg)
    args = [AbstractQreg()] if with_qreg else []

    def _fun(*in_tracers):
        out_tracers = eval_jaxpr(jaxpr, consts, *in_tracers)
        out_tracers_, target_types_ = (
            (out_tracers[:-1], target_types[:-1]) if with_qreg else (out_tracers, target_types)
        )
        out_promoted_tracers = [
            (convert_element_type(tr, ty) if _abstractify(tr).dtype != ty else tr)
            for tr, ty in zip(out_tracers_, target_types_)
        ]
        return out_promoted_tracers[num_implicit_outputs:] + (
            [out_tracers[-1]] if with_qreg else []
        )

    _, in_sig, out_sig = trace_function(
        ctx, _fun, *args, expansion_strategy=cond_expansion_strategy()
    )

    return in_sig, out_sig


def unify_convert_result_types(ctx, jaxprs, consts, num_implicit_outputs):
    """Unify result types of the jaxpr equations given.
    Args:
        jaxprs (list of ClosedJaxpr): Source JAXPR expressions. The expression results must have
                                      matching sizes and numpy array shapes but dtypes might be
                                      different.

    Returns (list of ClosedJaxpr):
        Same number of jaxprs with equal result dtypes.

    Raises:
        TypePromotionError: Unification is not possible.

    """
    promoted_types = _promote_jaxpr_types([[v.aval for v in j.outvars] for j in jaxprs])
    acc, consts2 = [], []
    for j, a in zip(jaxprs, consts):
        _, out_sig = _apply_result_type_conversion2(ctx, j, a, promoted_types, num_implicit_outputs)
        acc.append(out_sig.out_initial_jaxpr())
        consts2.append(out_sig.out_consts())
    return acc, out_sig.out_type(), consts2


class QRegPromise:
    """QReg adaptor tracing the qubit extractions and insertions. The adaptor works by postponing
    the insertions in order to re-use qubits later thus skipping the extractions."""

    def __init__(self, qreg: DynamicJaxprTracer):
        self.base: DynamicJaxprTracer = qreg
        self.cache: Dict[Any, DynamicJaxprTracer] = {}

    def extract(self, wires: List[Any], allow_reuse=False) -> List[DynamicJaxprTracer]:
        """Extract qubits from the wrapped quantum register or get the already extracted qubits
        from cache"""
        # pylint: disable=consider-iterating-dictionary
        qrp = self
        cached_tracers = {w for w in qrp.cache.keys() if not isinstance(w, int)}
        requested_tracers = {w for w in wires if not isinstance(w, int)}
        if cached_tracers != requested_tracers:
            qrp.actualize()
        qubits = []
        for w in wires:
            if w in qrp.cache:
                qubit = qrp.cache[w]
                assert (
                    qubit is not None
                ), f"Attempting to extract wire {w} from register {qrp.base} for the second time"
                qubits.append(qubit)
                if not allow_reuse:
                    qrp.cache[w] = None
            else:
                qubits.append(qextract_p.bind(qrp.base, w))
        return qubits

    def insert(self, wires, qubits) -> None:
        """Insert qubits to the cache."""
        qrp = self
        assert len(wires) == len(qubits)
        for w, qubit in zip(wires, qubits):
            assert (w not in qrp.cache) or (
                qrp.cache[w] is None
            ), f"Attempting to insert an already-inserted wire {w} into {qrp.base}"
            qrp.cache[w] = qubit

    def actualize(self) -> DynamicJaxprTracer:
        """Prune the qubit cache by performing the postponed insertions."""
        qrp = self
        qreg = qrp.base
        for w, qubit in qrp.cache.items():
            qreg = qinsert_p.bind(qreg, w, qubit)
        qrp.cache = {}
        qrp.base = qreg
        return qreg


@dataclass
class HybridOpRegion:
    """A code region of a nested HybridOp operation containing a JAX trace manager, a quantum tape,
    input and output classical tracers.

    Args:
        trace: JAX tracing context holding the tracers and equations for this region.
        quantum_tape: PennyLane tape containing quantum operations of this region.
        arg_classical_tracers: JAX tracers or constants, available in this region as
                               arguments during the classical tracing.
        res_classical_tracers: JAX tracers or constants returned to the outer scope after the
                               classical tracing of this region.

    """

    trace: Optional[DynamicJaxprTrace]
    quantum_tape: Optional[QuantumTape]
    arg_classical_tracers: List[DynamicJaxprTracer]
    res_classical_tracers: List[DynamicJaxprTracer]


class HybridOp(Operation):
    """A base class for operations carrying nested regions. The class stores the information
    obtained in the process of classical tracing and required for the completion of the quantum
    tracing. The methods of this class describe various aspects of quantum tracing.

    Args:
        in_classical_tracers (List of JAX tracers or constants):
            Classical tracers captured in the beginning of the classical tracing.
        out_classical_tracers (List of JAX tracers or constants):
            Classical tracers released as results of the classical tracing of this operation.
        regions (List of HybridOpRegions):
            Inner regions (e.g. body of a for-loop), each with its arguments, results and quantum
            tape, captured during the classical tracing.
        binder (Callable):
            JAX primitive binder function to call when the quantum tracing is complete.
    """

    def _no_binder(self, *_):
        raise RuntimeError("{self} does not support JAX binding")  # pragma: no cover

    num_wires = AnyWires
    binder: Callable = _no_binder

    def __init__(
        self,
        in_classical_tracers,
        out_classical_tracers,
        regions: List[HybridOpRegion],
        expansion_strategy=None,
    ):
        self.in_classical_tracers = in_classical_tracers
        self.out_classical_tracers = out_classical_tracers
        self.regions: List[HybridOpRegion] = regions
        self.expansion_strategy = expansion_strategy
        super().__init__(wires=Wires(HybridOp.num_wires))

    def __repr__(self):
        """Constructor-call-like representation."""
        nested_ops = [r.quantum_tape.operations for r in self.regions if r.quantum_tape]
        return f"{self.name}(tapes={nested_ops})"

    def bind_overwrite_classical_tracers(
        self, ctx: JaxTracingContext, trace: DynamicJaxprTrace, *args, **kwargs
    ) -> DynamicJaxprTracer:
        """Binds the JAX primitive but override the returned classical tracers with the already
        existing output tracers, stored in the operations."""
        # Notes:
        # [1] - We are interested in a new quantum tracer only, so we ignore all other (classical)
        #       tracers returned by JAX.
        # [2] - We add the already existing classical tracers into the last JAX equation created by
        #       JAX bind handler of the ``trace`` object.
        assert self.binder is not None, "HybridOp should set a binder"
        out_quantum_tracer = self.binder(*args, **kwargs)[-1]  # [1]
        eqn = ctx.frames[trace].eqns[-1]
        assert (len(eqn.outvars) - 1) == len(
            self.out_classical_tracers
        ), f"{eqn.outvars=}\n{self.out_classical_tracers=}"
        for i, t in zip(range(len(eqn.outvars) - 1), self.out_classical_tracers):  # [2]
            eqn.outvars[i] = trace.getvar(t)
        return out_quantum_tracer

    def bind_overwrite_classical_tracers2(
        self,
        ctx: JaxTracingContext,
        trace: DynamicJaxprTrace,
        in_expanded_tracers,
        out_expanded_tracers,
        **kwargs,
    ) -> DynamicJaxprTracer:
        """Binds the JAX primitive but override the returned classical tracers with the already
        existing output tracers, stored in the operations."""
        assert self.binder is not None, "HybridOp should set a binder"
        out_quantum_tracer = self.binder(*in_expanded_tracers, **kwargs)[-1]
        eqn = ctx.frames[trace].eqns[-1]
        assert len(eqn.outvars[:-1]) == len(
            out_expanded_tracers
        ), f"{eqn.outvars=}\n{out_expanded_tracers=}"
        for i, t in zip(range(len(eqn.outvars[:-1])), out_expanded_tracers):
            if trace.getvar(t) in set(
                [
                    *sum([e.outvars for e in ctx.frames[trace].eqns[:-1]], []),
                    *ctx.frames[trace].invars,
                    *ctx.frames[trace].constvar_to_val.keys(),
                ]
            ):
                # Do not re-assign vars from other equations
                continue
            eqn.outvars[i] = trace.getvar(t)
        return out_quantum_tracer

    def trace_quantum(
        self,
        ctx: JaxTracingContext,
        device: QubitDevice,
        trace: DynamicJaxprTrace,
        qrp: QRegPromise,
    ) -> QRegPromise:
        """Perform the second, quantum part of the Hybrid operation tracing."""
        raise NotImplementedError("HybridOp should implement trace")  # pragma: no cover


def has_nested_tapes(op: Operation) -> bool:
    """Detects if the PennyLane operation holds nested quantum tapes or not."""
    return (
        isinstance(op, HybridOp)
        and len(op.regions) > 0
        and any(r.quantum_tape is not None for r in op.regions)
    )


<<<<<<< HEAD
def trace_function(ctx, fun, *args, expansion_strategy, **kwargs):
    """Trace Python function supporting variable dimensions in its arguments and/or results"""
    wfun, in_sig, out_sig = deduce_avals3(fun, args, kwargs, expansion_strategy=expansion_strategy)
    with EvaluationContext.frame_tracing_context(ctx) as trace:
        arg_expanded_tracers = input_type_to_tracers(in_sig.in_type, trace.new_arg)
        res_expanded_tracers = wfun.call_wrapped(*arg_expanded_tracers)

        return res_expanded_tracers, in_sig, out_sig


=======
>>>>>>> d8ba956c
def trace_to_mlir(func, abstracted_axes, *args, **kwargs):
    """Lower a Python function into an MLIR module.

    Args:
        func: python function to be lowered
        abstracted_axes: abstracted axes specification. Necessary for JAX to use dynamic tensor
            sizes.
        args: arguments to ``func``
        kwargs: keyword arguments to ``func``

    Returns:
        MLIR module: the MLIR module corresponding to ``func``
        MLIR context: the MLIR context
        ClosedJaxpr: the Jaxpr program corresponding to ``func``
        jax.OutputType: Jaxpr output type (a list of abstract values paired with
                        explicintess flags).
        PyTreeDef: PyTree-shape of the return values in ``PyTreeDef``
    """

    # The compilation cache must be clear for each translation unit. Otherwise, MLIR functions
    # which do not exist in the current translation unit will be assumed to exist if an equivalent
    # python function is seen in the cache. This happens during testing or if we wanted to compile a
    # single python function multiple times with different options.
    mlir_fn_cache.clear()

    with EvaluationContext(EvaluationMode.CLASSICAL_COMPILATION):
        make_jaxpr_kwargs = {"abstracted_axes": abstracted_axes}
        jaxpr, out_type, out_tree = make_jaxpr2(func, **make_jaxpr_kwargs)(*args, **kwargs)

    # We remove implicit Jaxpr result values since we are compiling a top-level jaxpr program.
    jaxpr2, out_type2 = jaxpr_remove_implicit(jaxpr, out_type)
    module, context = jaxpr_to_mlir(func.__name__, jaxpr2)
    return module, context, jaxpr, out_type2, out_tree


def trace_quantum_tape(
    quantum_tape: QuantumTape,
    device: QubitDevice,
    qreg: DynamicJaxprTracer,
    ctx: JaxTracingContext,
    trace: DynamicJaxprTrace,
) -> QRegPromise:
    """Recursively trace ``quantum_tape`` containing both PennyLane original and Catalyst extension
    operations. Produce ``QRegPromise`` object holding the resulting quantum register tracer.

    Args:
        quantum_tape: PennyLane quantum tape to trace.
        device: PennyLane quantum device.
        qreg: JAX tracer for quantum register in its initial state.
        ctx: JAX tracing context object.
        trace: JAX frame to emit the Jaxpr quations into.

    Returns:
        qrp: QRegPromise object holding the JAX tracer representing the quantum register into its
             final state.
    """
    # Notes:
    # [1] - At this point JAX equation contains both equations added during the classical tracing
    #       and the equations added during the quantum tracing. The equations are linked by named
    #       variables which are in 1-to-1 correspondance with JAX tracers. Since we create
    #       classical tracers (e.g. for mid-circuit measurements) during the classical tracing, but
    #       emit the corresponding equations only now by ``bind``-ing primitives, we might get
    #       equatoins in a wrong order. The set of variables are always complete though, so we sort
    #       the equations to restore their correct order.

    qrp = QRegPromise(qreg)
    for op in device.expand_fn(quantum_tape):
        qrp2 = None
        if isinstance(op, HybridOp):
            qrp2 = op.trace_quantum(ctx, device, trace, qrp)
        else:
            if isinstance(op, MeasurementProcess):
                qrp2 = qrp
            else:
                qubits = qrp.extract(op.wires)
                if isinstance(op, QubitUnitary):
                    qubits2 = qunitary_p.bind(*[*op.parameters, *qubits])
                else:
                    qubits2 = qinst_p.bind(
                        *qubits, *op.parameters, op=op.name, qubits_len=len(qubits)
                    )
                qrp.insert(op.wires, qubits2)
                qrp2 = qrp

        assert qrp2 is not None
        qrp = qrp2

    ctx.frames[trace].eqns = sort_eqns(ctx.frames[trace].eqns, FORCED_ORDER_PRIMITIVES)  # [1]
    return qrp


def trace_observables(
    obs: Operation, qrp: QRegPromise, m_wires: int
) -> Tuple[List[DynamicJaxprTracer], Optional[int]]:
    """Trace observables.

    Args:
        obs (Operation): an observable operation
        qrp (QRegPromise): Quantum register tracer with cached qubits
        m_wires (int): the default number of wires to use for this measurement process

    Returns:
        out_classical_tracers: a list of classical tracers corresponding to the measured values.
        nqubits: number of actually measured qubits.
    """
    wires = obs.wires if (obs and len(obs.wires) > 0) else m_wires
    qubits = None
    if obs is None:
        qubits = qrp.extract(wires, allow_reuse=True)
        obs_tracers = compbasis_p.bind(*qubits)
    elif isinstance(obs, KNOWN_NAMED_OBS):
        qubits = qrp.extract(wires, allow_reuse=True)
        obs_tracers = namedobs_p.bind(qubits[0], kind=type(obs).__name__)
    elif isinstance(obs, qml.Hermitian):
        # TODO: remove once fixed upstream: https://github.com/PennyLaneAI/pennylane/issues/4263
        qubits = qrp.extract(wires, allow_reuse=True)
        obs_tracers = hermitian_p.bind(jax.numpy.asarray(*obs.parameters), *qubits)
    elif isinstance(obs, qml.operation.Tensor):
        nested_obs = [trace_observables(o, qrp, m_wires)[0] for o in obs.obs]
        obs_tracers = tensorobs_p.bind(*nested_obs)
    elif isinstance(obs, qml.Hamiltonian):
        nested_obs = [trace_observables(o, qrp, m_wires)[0] for o in obs.ops]
        obs_tracers = hamiltonian_p.bind(jax.numpy.asarray(obs.parameters), *nested_obs)
    elif paulis := obs._pauli_rep:  # pylint: disable=protected-access
        # Use the pauli sentence representation of the observable, if applicable
        obs_tracers = pauli_sentence_to_hamiltonian_obs(paulis, qrp)
    elif isinstance(obs, qml.ops.op_math.Prod):
        nested_obs = [trace_observables(o, qrp, m_wires)[0] for o in obs]
        obs_tracers = tensorobs_p.bind(*nested_obs)
    elif isinstance(obs, qml.ops.op_math.Sum):
        nested_obs = [trace_observables(o, qrp, m_wires)[0] for o in obs]
        obs_tracers = hamiltonian_p.bind(jax.numpy.asarray(jnp.ones(len(obs))), *nested_obs)
    elif isinstance(obs, qml.ops.op_math.SProd):
        terms = obs.terms()
        coeffs = jax.numpy.array(terms[0])
        nested_obs = trace_observables(terms[1][0], qrp, m_wires)[0]
        obs_tracers = hamiltonian_p.bind(coeffs, nested_obs)
    else:
        raise NotImplementedError(
            f"Observable {obs} (of type {type(obs)}) is not impemented"
        )  # pragma: no cover
    return obs_tracers, (len(qubits) if qubits else None)


def pauli_sentence_to_hamiltonian_obs(paulis, qrp: QRegPromise) -> List[DynamicJaxprTracer]:
    """Convert a :class:`pennylane.pauli.PauliSentence` into a Hamiltonian.

    Args:
        paulis: a :class:`pennylane.pauli.PauliSentence`
        qrp (QRegPromise): Quantum register tracer with cached qubits

    Returns:
        List of JAX tracers representing a Hamiltonian
    """
    pwords, coeffs = zip(*paulis.items())
    nested_obs = [pauli_word_to_tensor_obs(pword, qrp) for pword in pwords]

    # No need to create a Hamiltonian for a single TensorObs
    if len(nested_obs) == 1 and coeffs[0] == 1.0:
        return nested_obs[0]

    coeffs = jax.numpy.asarray(coeffs)
    return hamiltonian_p.bind(coeffs, *nested_obs)


def pauli_word_to_tensor_obs(obs, qrp: QRegPromise) -> List[DynamicJaxprTracer]:
    """Convert a :class:`pennylane.pauli.PauliWord` into a Named or Tensor observable.

    Args:
        obs: a :class:`pennylane.pauli.PauliWord`
        qrp (QRegPromise): Quantum register tracer with cached qubits

    Returns:
        List of JAX tracers representing NamedObs or TensorObs
    """
    if len(obs) == 1:
        wire, pauli = list(obs.items())[0]
        qubits = qrp.extract([wire], allow_reuse=True)
        return namedobs_p.bind(qubits[0], kind=PAULI_NAMED_MAP[pauli])

    nested_obs = []
    for wire, pauli in obs.items():
        qubits = qrp.extract([wire], allow_reuse=True)
        nested_obs.append(namedobs_p.bind(qubits[0], kind=PAULI_NAMED_MAP[pauli]))

    return tensorobs_p.bind(*nested_obs)


def identity_qnode_transform(tape: QuantumTape) -> (Sequence[QuantumTape], Callable):
    """Identity transform"""
    return [tape], lambda res: res[0]


def trace_quantum_measurements(
    device: QubitDevice,
    qrp: QRegPromise,
    outputs: List[Union[MeasurementProcess, DynamicJaxprTracer, Any]],
    out_tree: PyTreeDef,
) -> Tuple[List[DynamicJaxprTracer], PyTreeDef]:
    """Trace quantum measurement. Accept a list of QNode ouptputs and its Pytree-shape. Process
    the quantum measurement outputs, leave other outputs as-is.

    Args:
        device (QubitDevice): PennyLane quantum device to use for quantum measurements.
        qrp (QRegPromise): Quantum register tracer with cached qubits
        outputs (List of quantum function results): List of qnode output JAX tracers to process.
        out_tree (PyTreeDef): PyTree-shape of the outputs.

    Returns:
        out_classical_tracers: modified list of JAX classical qnode ouput tracers.
        out_tree: modified PyTree-shape of the qnode output.
    """
    # pylint: disable=too-many-branches
    shots = device.shots
    out_classical_tracers = []

    for i, o in enumerate(outputs):
        if isinstance(o, MeasurementProcess):
            m_wires = o.wires if o.wires else range(device.num_wires)
            obs_tracers, nqubits = trace_observables(o.obs, qrp, m_wires)

            using_compbasis = obs_tracers.primitive == compbasis_p
            if o.return_type.value == "sample":
                shape = (shots, nqubits) if using_compbasis else (shots,)
                out_classical_tracers.append(sample_p.bind(obs_tracers, shots=shots, shape=shape))
            elif o.return_type.value == "expval":
                out_classical_tracers.append(expval_p.bind(obs_tracers, shots=shots))
            elif o.return_type.value == "var":
                out_classical_tracers.append(var_p.bind(obs_tracers, shots=shots))
            elif o.return_type.value == "probs":
                assert using_compbasis
                shape = (2**nqubits,)
                out_classical_tracers.append(probs_p.bind(obs_tracers, shape=shape))
            elif o.return_type.value == "counts":
                shape = (2**nqubits,) if using_compbasis else (2,)
                out_classical_tracers.extend(counts_p.bind(obs_tracers, shots=shots, shape=shape))
                counts_tree = tree_structure(("keys", "counts"))
                meas_return_trees_children = out_tree.children()
                if len(meas_return_trees_children):
                    meas_return_trees_children[i] = counts_tree
                    out_tree = out_tree.make_from_node_data_and_children(
                        PyTreeRegistry(),
                        out_tree.node_data(),
                        meas_return_trees_children,
                    )
                else:
                    out_tree = counts_tree
            elif o.return_type.value == "state":
                assert using_compbasis
                shape = (2**nqubits,)
                out_classical_tracers.append(state_p.bind(obs_tracers, shape=shape))
            else:
                raise NotImplementedError(
                    f"Measurement {o.return_type.value} is not impemented"
                )  # pragma: no cover
        elif isinstance(o, DynamicJaxprTracer):
            out_classical_tracers.append(o)
        else:
            assert not isinstance(o, (list, dict)), f"Expected a tracer or a measurement, got {o}"
            out_classical_tracers.append(o)

    return out_classical_tracers, out_tree


def is_transform_valid_for_batch_transforms(tape, flat_results):
    """Not all transforms are valid for batch transforms.
    Batch transforms will increase the number of tapes from 1 to N.
    However, if the wave function collapses or there is any other non-deterministic behaviour
    such as noise present, then each tape would have different results.

    Also, MidCircuitMeasure is a HybridOp, which PL does not handle at the moment.
    Let's wait until mid-circuit measurements are better integrated into both PL
    and Catalyst and discussed more as well."""
    class_tracers, meas_tracers = split_tracers_and_measurements(flat_results)

    # Can transforms be applied?
    # Since transforms are a PL feature and PL does not support the same things as
    # Catalyst, transforms may have invariants that rely on PL invariants.
    # For example:
    #   * mid-circuit measurements (for batch-transforms)
    #   * that the output will be only a sequence of `MeasurementProcess`es.
    def is_measurement(op):
        """Only to avoid 100 character per line limit."""
        return isinstance(op, MeasurementProcess)

    is_out_measurements = map(is_measurement, meas_tracers)
    is_all_out_measurements = all(is_out_measurements) and not class_tracers
    is_out_measurement_sequence = is_all_out_measurements and isinstance(meas_tracers, Sequence)
    is_out_single_measurement = is_all_out_measurements and is_measurement(meas_tracers)

    def is_midcircuit_measurement(op):
        """Only to avoid 100 character per line limit."""
        return isinstance(op, catalyst.pennylane_extensions.MidCircuitMeasure)

    is_valid_output = is_out_measurement_sequence or is_out_single_measurement
    if not is_valid_output:
        msg = (
            "A transformed quantum function must return either a single measurement, "
            "or a nonempty sequence of measurements."
        )
        raise CompileError(msg)

    is_wave_function_collapsed = any(map(is_midcircuit_measurement, tape.operations))
    are_batch_transforms_valid = is_valid_output and not is_wave_function_collapsed
    return are_batch_transforms_valid


def apply_transform(qnode, tape, flat_results):
    """Apply transform."""

    # Some transforms use trainability as a basis for transforming.
    # See batch_params
    params = tape.get_parameters(trainable_only=False)
    tape.trainable_params = qml.math.get_trainable_indices(params)

    is_program_transformed = qnode and qnode.transform_program

    if is_program_transformed and qnode.transform_program.is_informative:
        msg = "Catalyst does not support informative transforms."
        raise CompileError(msg)

    if is_program_transformed:
        is_valid_for_batch = is_transform_valid_for_batch_transforms(tape, flat_results)
        tapes, post_processing = qnode.transform_program([tape])
        if not is_valid_for_batch and len(tapes) > 1:
            msg = "Multiple tapes are generated, but each run might produce different results."
            raise CompileError(msg)
    else:
        # Apply the identity transform in order to keep generalization
        tapes, post_processing = identity_qnode_transform(tape)
    return tapes, post_processing


def split_tracers_and_measurements(flat_values):
    """Return classical tracers and measurements"""
    classical = []
    measurements = []
    for flat_value in flat_values:
        if isinstance(flat_value, DynamicJaxprTracer):
            # classical should remain empty for all valid cases at the moment.
            # This is because split_tracers_and_measurements is only called
            # when checking the validity of transforms. And transforms cannot
            # return any tracers.
            classical.append(flat_value)  # pragma: no cover
        else:
            measurements.append(flat_value)

    return classical, measurements


def trace_post_processing(ctx, trace, post_processing: Callable, pp_args):
    """Trace post processing function.

    Args:
        ctx (EvaluationContext): context
        trace (DynamicJaxprTrace): trace
        post_processing(Callable): PennyLane transform post_processing function
        pp_args(structured Jax tracers): List of results returned from the PennyLane quantum
                                         transform function

    Returns:
        closed_jaxpr(ClosedJaxpr): JAXPR expression for the whole frame
        out_type(jax.OutputType) : List of abstract values with explicitness flag
        out_tree(PyTreeDef): PyTree shape of the qnode result
    """

    with EvaluationContext.frame_tracing_context(ctx, trace):
        # What is the input to the post_processing function?
        # The input to the post_processing function is going to be a list of values One for each
        # tape. The tracers are all flat in pp_args.

        # We need to deduce the type/shape/tree of the post_processing.
        wffa, _, _, out_tree_promise = deduce_avals(post_processing, (pp_args,), {})

        # wffa will take as an input a flatten tracers.
        # After wffa is called, then the shape becomes available in out_tree_promise.
        in_tracers = [trace.full_raise(t) for t in tree_flatten(pp_args)[0]]
        out_tracers = [trace.full_raise(t) for t in wffa.call_wrapped(*in_tracers)]
        jaxpr, out_type, consts = ctx.frames[trace].to_jaxpr2(out_tracers)
        closed_jaxpr = ClosedJaxpr(jaxpr, consts)
        return closed_jaxpr, out_type, out_tree_promise()


def trace_quantum_function(
    f: Callable, device: QubitDevice, args, kwargs, qnode=None
) -> Tuple[ClosedJaxpr, Any]:
    """Trace quantum function in a way that allows building a nested quantum tape describing the
    quantum algorithm.

    The tracing is done as follows: (1) Classical tracing, producing the classical JAX tracers and
    the quantum tape (2) Quantum tape tracing, producing the remaining quantum and classical JAX
    tracers. With all the tracers in hands, the final JAXPR is produced. Note that caller can apply
    tape transformations by using PennyLane's transformation API on the argument function.

    Args:
        f (Callable): a function to trace
        device (QubitDevice): Quantum device to use for quantum computations
        args: Positional arguments to pass to ``f``
        kwargs: Keyword arguments to pass to ``f``

    Returns:
        closed_jaxpr: JAXPR expression of the function ``f``.
        out_type: JAXPR output type (list of abstract values with explicitness flags).
        out_tree: PyTree shapen of the result
    """

    with EvaluationContext(EvaluationMode.QUANTUM_COMPILATION) as ctx:
        # (1) - Classical tracing
        quantum_tape = QuantumTape()
        with EvaluationContext.frame_tracing_context(ctx) as trace:
            wffa, in_avals, keep_inputs, out_tree_promise = deduce_avals(f, args, kwargs)
            in_classical_tracers = _input_type_to_tracers(trace.new_arg, in_avals)
            with QueuingManager.stop_recording(), quantum_tape:
                # Quantum tape transformations happen at the end of tracing
                in_classical_tracers = [t for t, k in zip(in_classical_tracers, keep_inputs) if k]
                return_values_flat = wffa.call_wrapped(*in_classical_tracers)

            # Ans contains the leaves of the pytree (empty for measurement without
            # data https://github.com/PennyLaneAI/pennylane/pull/4607)
            # Therefore we need to compute the tree with measurements as leaves and it comes
            # with an extra computational cost

            # 1. Recompute the original return
            with QueuingManager.stop_recording():
                return_values = tree_unflatten(out_tree_promise(), return_values_flat)

            def is_leaf(obj):
                return isinstance(obj, qml.measurements.MeasurementProcess)

            # 2. Create a new tree that has measurements as leaves
            return_values_flat, return_values_tree = jax.tree_util.tree_flatten(
                return_values, is_leaf=is_leaf
            )

            # TODO: In order to compose transforms, we would need to recursively
            # call apply_transform while popping the latest transform applied,
            # until there are no more transforms to be applied.
            # But first we should clean this up this method a bit more.
            tapes, post_processing = apply_transform(qnode, quantum_tape, return_values_flat)

        # (2) - Quantum tracing
        transformed_results = []
        is_program_transformed = qnode and qnode.transform_program
        for tape in tapes:
            # If the program is batched, that means that it was transformed.
            # If it was transformed, that means that the program might have
            # changed the output. See `split_non_commuting`
            if is_program_transformed:
                # TODO: In the future support arbitrary output from the user function.
                output = tape.measurements
                _, trees = jax.tree_util.tree_flatten(output, is_leaf=is_leaf)
            else:
                output = return_values_flat
                trees = return_values_tree

            with EvaluationContext.frame_tracing_context(ctx, trace):
                qdevice_p.bind(
                    rtd_lib=device.backend_lib,
                    rtd_name=device.backend_name,
                    rtd_kwargs=str(device.backend_kwargs),
                )
                qreg_in = qalloc_p.bind(len(device.wires))
                qrp_out = trace_quantum_tape(tape, device, qreg_in, ctx, trace)
                meas, meas_trees = trace_quantum_measurements(device, qrp_out, output, trees)
                qdealloc_p.bind(qrp_out.actualize())

                meas_tracers = [trace.full_raise(m) for m in meas]
                meas_results = tree_unflatten(meas_trees, meas_tracers)

                # TODO: Allow the user to return whatever types they specify.
                if is_program_transformed:
                    assert isinstance(meas_results, list)
                    if len(meas_results) == 1:
                        transformed_results.append(meas_results[0])
                    else:
                        transformed_results.append(tuple(meas_results))
                else:
                    transformed_results.append(meas_results)

        closed_jaxpr, out_type, out_tree = trace_post_processing(
            ctx, trace, post_processing, transformed_results
        )
        # TODO: `check_jaxpr` complains about the `AbstractQreg` type. Consider fixing.
        # check_jaxpr(jaxpr)
    return closed_jaxpr, out_type, out_tree<|MERGE_RESOLUTION|>--- conflicted
+++ resolved
@@ -66,11 +66,8 @@
     deduce_avals,
     deduce_avals3,
     eval_jaxpr,
-<<<<<<< HEAD
     gensym,
     input_type_to_tracers,
-=======
->>>>>>> d8ba956c
     jaxpr_remove_implicit,
     jaxpr_to_mlir,
     make_jaxpr2,
@@ -105,11 +102,7 @@
         def _eval_jaxpr(*args):
             return jax.core.eval_jaxpr(jaxpr.jaxpr, jaxpr.consts, *args)
 
-<<<<<<< HEAD
-        retval = func_p.bind(wrap_init(_eval_jaxpr), *args, fn=self)
-=======
         retval = func_p.bind(wrap_init(_eval_jaxpr), *args, fn=self.fn)
->>>>>>> d8ba956c
         return tree_unflatten(out_tree, retval)
 
 
@@ -403,7 +396,6 @@
     )
 
 
-<<<<<<< HEAD
 def trace_function(ctx, fun, *args, expansion_strategy, **kwargs):
     """Trace Python function supporting variable dimensions in its arguments and/or results"""
     wfun, in_sig, out_sig = deduce_avals3(fun, args, kwargs, expansion_strategy=expansion_strategy)
@@ -414,8 +406,6 @@
         return res_expanded_tracers, in_sig, out_sig
 
 
-=======
->>>>>>> d8ba956c
 def trace_to_mlir(func, abstracted_axes, *args, **kwargs):
     """Lower a Python function into an MLIR module.
 
