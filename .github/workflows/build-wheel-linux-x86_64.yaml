--- conflicted
+++ resolved
@@ -315,10 +315,7 @@
         cp --dereference $GITHUB_WORKSPACE/llvm-build/lib/libmlir_float16_utils.so.* $GITHUB_WORKSPACE/frontend/catalyst/lib
         cp --dereference $GITHUB_WORKSPACE/llvm-build/lib/libmlir_c_runner_utils.so* $GITHUB_WORKSPACE/frontend/catalyst/lib
         # Copy enzyme so to frontend
-<<<<<<< HEAD
-=======
         mkdir -p $GITHUB_WORKSPACE/frontend/catalyst/enzyme
->>>>>>> 05231385
         cp --dereference $GITHUB_WORKSPACE/enzyme-build/Enzyme/LLVMEnzyme-17.so $GITHUB_WORKSPACE/frontend/catalyst/enzyme
         # Copy mlir bindings to frontend/mlir_quantum
         mkdir -p $GITHUB_WORKSPACE/frontend/mlir_quantum/dialects
