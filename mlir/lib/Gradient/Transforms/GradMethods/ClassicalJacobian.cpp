--- conflicted
+++ resolved
@@ -107,17 +107,10 @@
 }
 
 func::FuncOp genSplitPreprocessed(PatternRewriter &rewriter, Location loc, func::FuncOp qnode,
-<<<<<<< HEAD
-                                  func::FuncOp qnodeWithParams)
-{
-    // Define the properties of the split-out QNode.
-    std::string fnName = qnode.getSymName().str() + ".splitpreprocessed";
-=======
                                   func::FuncOp qnodeQuantum)
 {
     // Define the properties of the split-out preprocessing-only QNode.
     std::string fnName = qnode.getSymName().str() + ".preprocess";
->>>>>>> 33e71bb0
     SmallVector<Type> fnArgTypes(qnode.getArgumentTypes());
     auto paramsBufferType = MemRefType::get({ShapedType::kDynamic}, rewriter.getF64Type());
     fnArgTypes.push_back(rewriter.getIndexType()); // parameter count
@@ -129,19 +122,11 @@
     if (!splitFn) {
         // First copy the original function as is, then we can replace all quantum ops by collecting
         // their gate parameters in a memory buffer instead. This buffer is passed into a modified
-<<<<<<< HEAD
-        // qnodeWithParams.
-        splitFn = rewriter.create<func::FuncOp>(loc, fnName, fnType, visibility, nullptr, nullptr);
-        rewriter.cloneRegionBefore(qnode.getBody(), splitFn.getBody(), splitFn.end());
-        Block &argMapBlock = splitFn.getFunctionBody().front();
-        SmallVector<Value> qnodeWithParamsArgs{argMapBlock.getArguments()};
-=======
         // qnodeQuantum.
         splitFn = rewriter.create<func::FuncOp>(loc, fnName, fnType, visibility, nullptr, nullptr);
         rewriter.cloneRegionBefore(qnode.getBody(), splitFn.getBody(), splitFn.end());
         Block &argMapBlock = splitFn.getFunctionBody().front();
         SmallVector<Value> qnodeQuantumArgs{argMapBlock.getArguments()};
->>>>>>> 33e71bb0
 
         Value paramCount = argMapBlock.addArgument(rewriter.getIndexType(), loc);
         PatternRewriter::InsertionGuard insertGuard(rewriter);
@@ -149,11 +134,7 @@
         Value paramsBuffer = rewriter.create<memref::AllocOp>(loc, paramsBufferType, paramCount);
         Value paramsTensor = rewriter.create<bufferization::ToTensorOp>(loc, paramsBuffer);
 
-<<<<<<< HEAD
-        qnodeWithParamsArgs.push_back(paramsTensor);
-=======
         qnodeQuantumArgs.push_back(paramsTensor);
->>>>>>> 33e71bb0
         MemRefType paramsProcessedType = MemRefType::get({}, rewriter.getIndexType());
         Value paramsProcessed = rewriter.create<memref::AllocaOp>(loc, paramsProcessedType);
         Value cZero = rewriter.create<index::ConstantOp>(loc, 0);
@@ -183,11 +164,7 @@
                 PatternRewriter::InsertionGuard insertionGuard(rewriter);
                 rewriter.setInsertionPoint(returnOp);
                 auto modifiedCall =
-<<<<<<< HEAD
-                    rewriter.create<func::CallOp>(loc, qnodeWithParams, qnodeWithParamsArgs);
-=======
                     rewriter.create<func::CallOp>(loc, qnodeQuantum, qnodeQuantumArgs);
->>>>>>> 33e71bb0
 
                 returnOp.getOperandsMutable().assign(modifiedCall.getResults());
             }
