# Copyright 2023 Xanadu Quantum Technologies Inc.

# Licensed under the Apache License, Version 2.0 (the "License");
# you may not use this file except in compliance with the License.
# You may obtain a copy of the License at

#     http://www.apache.org/licenses/LICENSE-2.0

# Unless required by applicable law or agreed to in writing, software
# distributed under the License is distributed on an "AS IS" BASIS,
# WITHOUT WARRANTIES OR CONDITIONS OF ANY KIND, either express or implied.
# See the License for the specific language governing permissions and
# limitations under the License.
"""
Runtime utility methods.
"""

# pylint: disable=too-many-branches

import os
import pathlib
import platform
import re
from dataclasses import dataclass
<<<<<<< HEAD
from typing import Any, Dict, Set
=======
from typing import Any, Dict
>>>>>>> d2832b44

import pennylane as qml

from catalyst._configuration import INSTALLED
from catalyst.utils.exceptions import CompileError
from catalyst.utils.toml import (
    ProgramFeatures,
    TOMLDocument,
<<<<<<< HEAD
    get_device_config,
=======
    get_device_capabilities,
>>>>>>> d2832b44
    pennylane_operation_set,
    read_toml_file,
)

package_root = os.path.dirname(__file__)


# Default paths to dep libraries
DEFAULT_LIB_PATHS = {
    "llvm": os.path.join(package_root, "../../../mlir/llvm-project/build/lib"),
    "runtime": os.path.join(package_root, "../../../runtime/build/lib"),
    "enzyme": os.path.join(package_root, "../../../mlir/Enzyme/build/Enzyme"),
    "oqc_runtime": os.path.join(package_root, "../../catalyst/oqc/src/build"),
}


# TODO: This should be removed after implementing `get_c_interface`
# for the following backend devices:
SUPPORTED_RT_DEVICES = {
    "lightning.qubit": ("LightningSimulator", "librtd_lightning"),
    "lightning.kokkos": ("LightningKokkosSimulator", "librtd_lightning"),
    "braket.aws.qubit": ("OpenQasmDevice", "librtd_openqasm"),
    "braket.local.qubit": ("OpenQasmDevice", "librtd_openqasm"),
}


def get_lib_path(project, env_var):
    """Get the library path."""
    if INSTALLED:
        return os.path.join(package_root, "..", "lib")  # pragma: no cover
    return os.getenv(env_var, DEFAULT_LIB_PATHS.get(project, ""))


def check_no_overlap(*args, device_name):
    """Check items in *args are mutually exclusive.

    Args:
        *args (List[Str]): List of strings.
        device_name (str): Device name for error reporting.

    Raises:
        CompileError
    """
    set_of_sets = [set(arg) for arg in args]
    union = set.union(*set_of_sets)
    len_of_sets = [len(arg) for arg in args]
    if sum(len_of_sets) == len(union):
        return

    overlaps = set()
    for s in set_of_sets:
        overlaps.update(s - union)
        union = union - s

    msg = f"Device '{device_name}' has overlapping gates: {overlaps}"
    raise CompileError(msg)


def filter_out_adjoint(operations):
    """Remove Adjoint from operations.

    Args:
        operations (List[Str]): List of strings with names of supported operations

    Returns:
        List: A list of strings with names of supported operations with Adjoint and C gates
        removed.
    """
    adjoint = re.compile(r"^Adjoint\(.*\)$")

    def is_not_adj(op):
        return not re.match(adjoint, op)

    operations_no_adj = filter(is_not_adj, operations)
    return set(operations_no_adj)


def validate_config_with_device(device: qml.QubitDevice, config: TOMLDocument) -> None:
    """Validate configuration document against the device attributes.
    Raise CompileError in case of mismatch:
    * If device is not qjit-compatible.
    * If configuration file does not exists.
    * If decomposable, matrix, and native gates have some overlap.
    * If decomposable, matrix, and native gates do not match gates in ``device.operations`` and
      ``device.observables``.

    Args:
        device (qml.Device): An instance of a quantum device.
        config (TOMLDocument): A TOML document representation.

    Raises: CompileError
    """

    if not config["compilation"]["qjit_compatible"]:
        raise CompileError(
            f"Attempting to compile program for incompatible device '{device.name}': "
            f"Config is not marked as qjit-compatible"
        )

    device_name = device.short_name if isinstance(device, qml.Device) else device.name
    program_features = ProgramFeatures(device.shots is not None)
<<<<<<< HEAD
    device_config = get_device_config(config, program_features, device_name)

    native = pennylane_operation_set(device_config.native_gates)
    observables = pennylane_operation_set(device_config.observables)
    decomposable = pennylane_operation_set(device_config.decomp)
    matrix = pennylane_operation_set(device_config.matrix)
=======
    device_capabilities = get_device_capabilities(config, program_features, device_name)

    native = pennylane_operation_set(device_capabilities.native_ops)
    decomposable = pennylane_operation_set(device_capabilities.to_decomp_ops)
    matrix = pennylane_operation_set(device_capabilities.to_matrix_ops)
>>>>>>> d2832b44

    check_no_overlap(native, decomposable, matrix, device_name=device_name)

    if hasattr(device, "operations") and hasattr(device, "observables"):
        # For gates, we require strict match
        device_gates = filter_out_adjoint(set(device.operations))
        spec_gates = filter_out_adjoint(set.union(native, matrix, decomposable))
        if device_gates != spec_gates:
            raise CompileError(
                "Gates in qml.device.operations and specification file do not match.\n"
                f"Gates that present only in the device: {device_gates - spec_gates}\n"
                f"Gates that present only in spec: {spec_gates - device_gates}\n"
            )

        # For observables, we do not have `non-native` section in the config, so we check that
        # device data supercedes the specification.
        device_observables = set(device.observables)
        spec_observables = pennylane_operation_set(device_capabilities.native_obs)
        if (spec_observables - device_observables) != set():
            raise CompileError(
                "Observables in qml.device.observables and specification file do not match.\n"
                f"Observables that present only in spec: {spec_observables - device_observables}\n"
            )


def device_get_toml_config(device) -> TOMLDocument:
    """Get the contents of the device config file."""
    if hasattr(device, "config"):
        # The expected case: device specifies its own config.
        toml_file = device.config
    else:
        # TODO: Remove this section when `qml.Device`s are guaranteed to have their own config file
        # field.
        device_lpath = pathlib.Path(get_lib_path("runtime", "RUNTIME_LIB_DIR"))

        name = device.short_name if isinstance(device, qml.Device) else device.name
        # The toml files name convention we follow is to replace
        # the dots with underscores in the device short name.
        toml_file_name = name.replace(".", "_") + ".toml"
        # And they are currently saved in the following directory.
        toml_file = device_lpath.parent / "lib" / "backend" / toml_file_name

    try:
        config = read_toml_file(toml_file)
    except FileNotFoundError as e:
        raise CompileError(
            "Attempting to compile program for incompatible device: "
            f"Config file ({toml_file}) does not exist"
        ) from e

    return config


@dataclass
class BackendInfo:
    """Backend information"""

    device_name: str
    c_interface_name: str
    lpath: str
    kwargs: Dict[str, Any]


def extract_backend_info(device: qml.QubitDevice, config: TOMLDocument) -> BackendInfo:
    """Extract the backend info from a quantum device. The device is expected to carry a reference
    to a valid TOML config file."""

    dname = device.name
    if isinstance(device, qml.Device):
        dname = device.short_name

    device_name = ""
    device_lpath = ""
    device_kwargs = {}

    if dname in SUPPORTED_RT_DEVICES:
        # Support backend devices without `get_c_interface`
        device_name = SUPPORTED_RT_DEVICES[dname][0]
        device_lpath = get_lib_path("runtime", "RUNTIME_LIB_DIR")
        sys_platform = platform.system()

        if sys_platform == "Linux":
            device_lpath = os.path.join(device_lpath, SUPPORTED_RT_DEVICES[dname][1] + ".so")
        elif sys_platform == "Darwin":  # pragma: no cover
            device_lpath = os.path.join(device_lpath, SUPPORTED_RT_DEVICES[dname][1] + ".dylib")
        else:  # pragma: no cover
            raise NotImplementedError(f"Platform not supported: {sys_platform}")
    elif hasattr(device, "get_c_interface"):
        # Support third party devices with `get_c_interface`
        device_name, device_lpath = device.get_c_interface()
    else:
        raise CompileError(f"The {dname} device does not provide C interface for compilation.")

    if not pathlib.Path(device_lpath).is_file():
        raise CompileError(f"Device at {device_lpath} cannot be found!")

    if hasattr(device, "shots"):
        if isinstance(device, qml.Device):
            device_kwargs["shots"] = device.shots if device.shots else 0
        else:
            # TODO: support shot vectors
            device_kwargs["shots"] = device.shots.total_shots if device.shots else 0

    if dname == "braket.local.qubit":  # pragma: no cover
        device_kwargs["device_type"] = dname
        device_kwargs["backend"] = (
            # pylint: disable=protected-access
            device._device._delegate.DEVICE_ID
        )
    elif dname == "braket.aws.qubit":  # pragma: no cover
        device_kwargs["device_type"] = dname
        device_kwargs["device_arn"] = device._device._arn  # pylint: disable=protected-access
        if device._s3_folder:  # pylint: disable=protected-access
            device_kwargs["s3_destination_folder"] = str(
                device._s3_folder  # pylint: disable=protected-access
            )

    options = config.get("options", {})
    for k, v in options.items():
        if hasattr(device, v):
            device_kwargs[k] = getattr(device, v)

    return BackendInfo(dname, device_name, device_lpath, device_kwargs)<|MERGE_RESOLUTION|>--- conflicted
+++ resolved
@@ -22,11 +22,7 @@
 import platform
 import re
 from dataclasses import dataclass
-<<<<<<< HEAD
-from typing import Any, Dict, Set
-=======
 from typing import Any, Dict
->>>>>>> d2832b44
 
 import pennylane as qml
 
@@ -35,11 +31,7 @@
 from catalyst.utils.toml import (
     ProgramFeatures,
     TOMLDocument,
-<<<<<<< HEAD
-    get_device_config,
-=======
     get_device_capabilities,
->>>>>>> d2832b44
     pennylane_operation_set,
     read_toml_file,
 )
@@ -141,20 +133,11 @@
 
     device_name = device.short_name if isinstance(device, qml.Device) else device.name
     program_features = ProgramFeatures(device.shots is not None)
-<<<<<<< HEAD
-    device_config = get_device_config(config, program_features, device_name)
-
-    native = pennylane_operation_set(device_config.native_gates)
-    observables = pennylane_operation_set(device_config.observables)
-    decomposable = pennylane_operation_set(device_config.decomp)
-    matrix = pennylane_operation_set(device_config.matrix)
-=======
     device_capabilities = get_device_capabilities(config, program_features, device_name)
 
     native = pennylane_operation_set(device_capabilities.native_ops)
     decomposable = pennylane_operation_set(device_capabilities.to_decomp_ops)
     matrix = pennylane_operation_set(device_capabilities.to_matrix_ops)
->>>>>>> d2832b44
 
     check_no_overlap(native, decomposable, matrix, device_name=device_name)
 
