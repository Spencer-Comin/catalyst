# Copyright 2022-2023 Xanadu Quantum Technologies Inc.

# Licensed under the Apache License, Version 2.0 (the "License");
# you may not use this file except in compliance with the License.
# You may obtain a copy of the License at

#     http://www.apache.org/licenses/LICENSE-2.0

# Unless required by applicable law or agreed to in writing, software
# distributed under the License is distributed on an "AS IS" BASIS,
# WITHOUT WARRANTIES OR CONDITIONS OF ANY KIND, either express or implied.
# See the License for the specific language governing permissions and
# limitations under the License.
"""This module contains various functions for enabling Catalyst functionality
(such as mid-circuit measurements and advanced control flow) from PennyLane
while using :func:`~.qjit`.
"""

import functools
import numbers
import uuid
from collections import defaultdict
from contextlib import contextmanager
from dataclasses import dataclass
from functools import partial
from itertools import chain
from typing import (
    Any,
    Callable,
    ContextManager,
    Dict,
    Iterable,
    List,
    Optional,
    Tuple,
    Union,
)

import jax
import jax.numpy as jnp
import pennylane as qml
from jax._src.api_util import shaped_abstractify
from jax._src.core import get_aval
from jax._src.lax.lax import _abstractify
from jax._src.tree_util import (
    PyTreeDef,
    tree_flatten,
    tree_structure,
    tree_unflatten,
    treedef_is_leaf,
)
from pennylane import Device, QNode, QubitDevice, QubitUnitary, QueuingManager
from pennylane.operation import Operator
from pennylane.tape import QuantumTape

import catalyst
from catalyst.jax_primitives import (
    AbstractQbit,
    AbstractQreg,
    GradParams,
    Qreg,
    adjoint_p,
    compbasis,
    compbasis_p,
    counts,
    expval,
    expval_p,
    func_p,
    grad_p,
    hamiltonian,
    hermitian,
    jvp_p,
    namedobs,
    probs,
    probs_p,
    qalloc,
    qcond_p,
    qdealloc,
    qdevice,
    qdevice_p,
    qextract,
    qextract_p,
    qfor_p,
    qinsert,
    qinst,
    qmeasure_p,
    qunitary,
    qwhile_p,
    sample,
    state,
    tensorobs,
)
from catalyst.jax_primitives import var as jprim_var
from catalyst.jax_primitives import vjp_p
from catalyst.jax_tracer import (
    KNOWN_NAMED_OBS,
    Adjoint,
    Cond,
    ForLoop,
    Function,
    HybridOp,
    HybridOpRegion,
    JaxTracingContext,
    MidCircuitMeasure,
    QFunc,
    QJITDevice,
    WhileLoop,
    deduce_avals,
    new_inner_tracer,
)
from catalyst.utils.exceptions import CompileError, DifferentiableCompileError
from catalyst.utils.jax_extras import ClosedJaxpr, DynamicJaxprTracer, Jaxpr, JaxprEqn
from catalyst.utils.jax_extras import MainTrace as JaxMainTrace
from catalyst.utils.jax_extras import (
    ShapedArray,
    _initial_style_jaxpr,
    _input_type_to_tracers,
    initial_style_jaxprs_with_common_consts1,
    initial_style_jaxprs_with_common_consts2,
    new_main2,
    sort_eqns,
)
from catalyst.utils.tracing import EvaluationContext, EvaluationMode, JaxTracingContext

# pylint: disable=too-many-lines


def qfunc(num_wires, *, shots=1000, device=None):
    """A Device specific quantum function.

    Args:
        num_wires (int): the number of wires
        fn (Callable): the quantum function
        shots (int): How many times the circuit should be evaluated (or sampled) to estimate
            the expectation values. It defaults to 1000.
        device (a derived class from QubitDevice): A device specification which determines
            the valid gate set for the quantum function. It defaults to ``QJITDevice`` if not
            specified.

    Returns:
        Grad: A QFunc object that denotes the the declaration of a quantum function.

    """

    if not device:
        device = QJITDevice(shots=shots, wires=num_wires)

    def dec_no_params(fn):
        return QFunc(fn, device)

    return dec_no_params


Differentiable = Union[Function, QNode]
DifferentiableLike = Union[Differentiable, Callable, "catalyst.compilation_pipelines.QJIT"]


def _ensure_differentiable(f: DifferentiableLike) -> Differentiable:
    """Narrows down the set of the supported differentiable objects."""

    # Unwrap the function from an existing QJIT object.
    if isinstance(f, catalyst.compilation_pipelines.QJIT):
        f = f.user_function

    if isinstance(f, (Function, QNode)):
        return f
    elif isinstance(f, Callable):  # Keep at the bottom
        return Function(f)

    raise DifferentiableCompileError(f"Non-differentiable object passed: {type(f)}")


def _make_jaxpr_check_differentiable(f: Differentiable, grad_params: GradParams, *args) -> Jaxpr:
    """Gets the jaxpr of a differentiable function. Perform the required additional checks."""
    method = grad_params.method
    jaxpr = jax.make_jaxpr(f)(*args)

    assert len(jaxpr.eqns) == 1, "Expected jaxpr consisting of a single function call."
    assert jaxpr.eqns[0].primitive == func_p, "Expected jaxpr consisting of a single function call."

    for pos, arg in enumerate(jaxpr.in_avals):
        if arg.dtype.kind != "f" and pos in grad_params.argnum:
            raise DifferentiableCompileError(
                "Catalyst.grad/jacobian only supports differentiation on floating-point "
                f"arguments, got '{arg.dtype}' at position {pos}."
            )

    if grad_params.scalar_out:
        if not (len(jaxpr.out_avals) == 1 and jaxpr.out_avals[0].shape == ()):
            raise DifferentiableCompileError(
                f"Catalyst.grad only supports scalar-output functions, got {jaxpr.out_avals}"
            )

    for pos, res in enumerate(jaxpr.out_avals):
        if res.dtype.kind != "f":
            raise DifferentiableCompileError(
                "Catalyst.grad/jacobian only supports differentiation on floating-point "
                f"results, got '{res.dtype}' at position {pos}."
            )

    _check_created_jaxpr_gradient_methods(f, method, jaxpr)

    return jaxpr


def _check_created_jaxpr_gradient_methods(f: Differentiable, method: str, jaxpr: Jaxpr):
    """Additional checks for the given jaxpr of a differentiable function."""
    if method == "fd":
        return

    qnode_jaxpr = jaxpr.eqns[0].params["call_jaxpr"]
    return_ops = []
    for res in qnode_jaxpr.outvars:
        for eq in reversed(qnode_jaxpr.eqns):  # pragma: no branch
            if res in eq.outvars:
                return_ops.append(eq.primitive)
                break

    assert isinstance(
        f, qml.QNode
    ), "Differentiation methods other than finite-differences can only operate on a QNode"
    if f.diff_method is None:
        raise DifferentiableCompileError(
            "Cannot differentiate a QNode explicitly marked non-differentiable (with"
            " diff_method=None)"
        )

    if f.diff_method == "parameter-shift" and any(
        prim not in [expval_p, probs_p] for prim in return_ops
    ):
        raise DifferentiableCompileError(
            "The parameter-shift method can only be used for QNodes "
            "which return either qml.expval or qml.probs."
        )
    if f.diff_method == "adjoint" and any(prim not in [expval_p] for prim in return_ops):
        raise DifferentiableCompileError(
            "The adjoint method can only be used for QNodes which return qml.expval."
        )


def _check_grad_params(
    method: str, scalar_out: bool, h: Optional[float], argnum: Optional[Union[int, List[int]]]
) -> GradParams:
    methods = {"fd", "defer"}
    if method is None:
        method = "fd"
    if method not in methods:
        raise ValueError(
            f"Invalid differentiation method '{method}'. "
            f"Supported methods are: {' '.join(sorted(methods))}"
        )
    if method == "fd" and h is None:
        h = 1e-7
    if not (h is None or isinstance(h, numbers.Number)):
        raise ValueError(f"Invalid h value ({h}). None or number was excpected.")
    if argnum is None:
        argnum = [0]
    elif isinstance(argnum, int):
        argnum = [argnum]
    elif isinstance(argnum, tuple):
        argnum = list(argnum)
    elif isinstance(argnum, list) and all(isinstance(i, int) for i in argnum):
        pass
    else:
        raise ValueError(f"argnum should be integer or a list of integers, not {argnum}")
    return GradParams(method, scalar_out, h, argnum)


class Grad:
    """An object that specifies that a function will be differentiated.

    Args:
        fn (Differentiable): the function to differentiate
        method (str): the method used for differentiation
        h (float): the step-size value for the finite difference method
        argnum (list[int]): the argument indices which define over which arguments to differentiate

    Raises:
        ValueError: Higher-order derivatives and derivatives of non-QNode functions can only be
                    computed with the finite difference method.
        TypeError: Non-differentiable object was passed as `fn` argument.
    """

    def __init__(self, fn: Differentiable, *, grad_params: GradParams):
        self.fn = fn
        self.__name__ = f"grad.{fn.__name__}"
        self.grad_params = grad_params
        if self.grad_params.method != "fd" and not isinstance(self.fn, qml.QNode):
            raise ValueError(
                "Only finite difference can compute higher order derivatives "
                "or gradients of non-QNode functions."
            )

    def __call__(self, *args, **kwargs):
        """Specifies that an actual call to the differentiated function.
        Args:
            args: the arguments to the differentiated function
        """
        EvaluationContext.check_is_tracing(
            "catalyst.grad can only be used from within @qjit decorated code."
        )
        jaxpr = _make_jaxpr_check_differentiable(self.fn, self.grad_params, *args)

        args_data, _ = tree_flatten(args)

        # It always returns list as required by catalyst control-flows
        return grad_p.bind(*args_data, jaxpr=jaxpr, fn=self, grad_params=self.grad_params)


def grad(f: DifferentiableLike, *, method=None, h=None, argnum=None):
    """A :func:`~.qjit` compatible gradient transformation for PennyLane/Catalyst.

    This function allows the gradient of a hybrid quantum-classical function
    to be computed within the compiled program.

    .. warning::

        Currently, higher-order differentiation or differentiation of non-QNode functions
        is only supported by the finite-difference method.

    .. note::

        Any JAX-compatible optimization library, such as `JAXopt
        <https://jaxopt.github.io/stable/index.html>`_, can be used
        alongside ``grad`` for JIT-compatible variational workflows.
        See the :doc:`/dev/quick_start` for examples.

    Args:
        f (Callable): a function or a function object to differentiate
        method (str): The method used for differentiation, which can be any of ``["fd", "defer"]``,
                      where:

                      - ``"fd"`` represents first-order finite-differences for the entire hybrid
                        circuit,

                      - ``"defer"`` represents deferring the quantum differentiation to the method
                        specified by the QNode, while the classical computation is differentiated
                        using traditional auto-diff.

        h (float): the step-size value for the finite-difference (``"fd"``) method
        argnum (Tuple[int, List[int]]): the argument indices to differentiate

    Returns:
        Callable: A callable object that computes the gradient of the wrapped function for the given
                  arguments.

    Raises:
        ValueError: Invalid method or step size parameters.
        DifferentiableCompilerError: Called on a function that doesn't return a single scalar.

    .. seealso:: :func:`~.jacobian`

    **Example**

    .. code-block:: python

        dev = qml.device("lightning.qubit", wires=1)

        @qjit
        def workflow(x):
            @qml.qnode(dev)
            def circuit(x):
                qml.RX(jnp.pi * x, wires=0)
                return qml.expval(qml.PauliY(0))

            g = grad(circuit)
            return g(x)

    >>> workflow(2.0)
    array(-3.14159265)
    """
    scalar_out = True
    return Grad(
        _ensure_differentiable(f), grad_params=_check_grad_params(method, scalar_out, h, argnum)
    )


def jacobian(f: DifferentiableLike, *, method=None, h=None, argnum=None):
    """A :func:`~.qjit` compatible Jacobian transformation for PennyLane/Catalyst.

    This function allows the Jacobian of a hybrid quantum-classical function
    to be computed within the compiled program.

    .. warning::

        Currently, higher-order differentiation or differentiation of non-QNode functions
        is only supported by the finite-difference method.

    .. note::

        Any JAX-compatible optimization library, such as `JAXopt
        <https://jaxopt.github.io/stable/index.html>`_, can be used
        alongside ``jacobian`` for JIT-compatible variational workflows.
        See the :doc:`/dev/quick_start` for examples.

    Args:
        f (Callable): a function or a function object to differentiate
        method (str): The method used for differentiation, which can be any of ``["fd", "defer"]``,
                      where:

                      - ``"fd"`` represents first-order finite-differences for the entire hybrid
                        circuit,

                      - ``"defer"`` represents deferring the quantum differentiation to the method
                        specified by the QNode, while the classical computation is differentiated
                        using traditional auto-diff.

        h (float): the step-size value for the finite-difference (``"fd"``) method
        argnum (Tuple[int, List[int]]): the argument indices to differentiate

    Returns:
        Callable: A callable object that computes the Jacobian of the wrapped function for the given
                  arguments.

    Raises:
        ValueError: Invalid method or step size parameters.

    .. seealso:: :func:`~.grad`

    **Example**

    .. code-block:: python

        dev = qml.device("lightning.qubit", wires=1)

        @qjit
        def workflow(x):
            @qml.qnode(dev)
            def circuit(x):
                qml.RX(jnp.pi * x[0], wires=0)
                qml.RY(x[1], wires=0)
                return qml.probs()

            g = jacobian(circuit)
            return g(x)

    >>> workflow(jnp.array([2.0, 1.0]))
    array([[-1.32116540e-07,  1.33781874e-07],
           [-4.20735506e-01,  4.20735506e-01]])
    """
    scalar_out = False
    return Grad(
        _ensure_differentiable(f), grad_params=_check_grad_params(method, scalar_out, h, argnum)
    )


def jvp(f: DifferentiableLike, params, tangents, *, method=None, h=None, argnum=None):
    """A :func:`~.qjit` compatible Jacobian-vector product for PennyLane/Catalyst.

    This function allows the Jacobian-vector Product of a hybrid quantum-classical function to be
    computed within the compiled program.

    Args:
        f (Callable): Function-like object to calculate JVP for
        params (List[Array]): List (or a tuple) of the function arguments specifying the point
                              to calculate JVP at. A subset of these parameters are declared as
                              differentiable by listing their indices in the ``argnum`` parameter.
        tangents(List[Array]): List (or a tuple) of tangent values to use in JVP. The list size and
                               shapes must match the ones of differentiable params.
        method(str): Differentiation method to use, same as in :func:`~.grad`.
        h (float): the step-size value for the finite-difference (``"fd"``) method
        argnum (Union[int, List[int]]): the params' indices to differentiate.

    Returns (Tuple[Array]):
        Return values of ``f`` paired with the JVP values.

    Raises:
        TypeError: invalid parameter types
        ValueError: invalid parameter values

    **Example 1 (basic usage)**

    .. code-block:: python

        @qjit
        def jvp(params, tangent):
          def f(x):
              y = [jnp.sin(x[0]), x[1] ** 2, x[0] * x[1]]
              return jnp.stack(y)

          return catalyst.jvp(f, [params], [tangent])

    >>> x = jnp.array([0.1, 0.2])
    >>> tangent = jnp.array([0.3, 0.6])
    >>> jvp(x, tangent)
    [array([0.09983342, 0.04      , 0.02      ]),
    array([0.29850125, 0.24000006, 0.12      ])]

    **Example 2 (argnum usage)**

    Here we show how to use ``argnum`` to ignore the non-differentiable parameter ``n`` of the
    target function. Note that the length and shapes of tangents must match the length and shape of
    primal parameters which we mark as differentiable by passing their indices to ``argnum``.

    .. code-block:: python

        @qjit
        @qml.qnode(qml.device("lightning.qubit", wires=2))
        def circuit(n, params):
            qml.RX(params[n, 0], wires=n)
            qml.RY(params[n, 1], wires=n)
            return qml.expval(qml.PauliZ(1))

        @qjit
        def workflow(primals, tangents):
            return catalyst.jvp(circuit, [1, primals], [tangents], argnum=[1])

    >>> params = jnp.array([[0.54, 0.3154], [0.654, 0.123]])
    >>> dy = jnp.array([[1.0, 1.0], [1.0, 1.0]])
    >>> workflow(params, dy)
    [array(0.78766064), array(-0.7011436)]
    """
    EvaluationContext.check_is_tracing(
        "catalyst.jvp can only be used from within @qjit decorated code."
    )

    def _check(x, hint):
        if not isinstance(x, Iterable):
            raise ValueError(f"vjp '{hint}' argument must be an iterable, not {type(x)}")
        return x

    params = _check(params, "params")
    tangents = _check(tangents, "tangents")
    fn: Differentiable = _ensure_differentiable(f)
    scalar_out = False
    grad_params = _check_grad_params(method, scalar_out, h, argnum)
    jaxpr = _make_jaxpr_check_differentiable(fn, grad_params, *params)
    return jvp_p.bind(*params, *tangents, jaxpr=jaxpr, fn=fn, grad_params=grad_params)


def vjp(f: DifferentiableLike, params, cotangents, *, method=None, h=None, argnum=None):
    """A :func:`~.qjit` compatible Vector-Jacobian product for PennyLane/Catalyst.

    This function allows the Vector-Jacobian Product of a hybrid quantum-classical function to be
    computed within the compiled program.

    Args:
        f(Callable): Function-like object to calculate JVP for
        params(List[Array]): List (or a tuple) of f's arguments specifying the point to calculate
                             VJP at. A subset of these parameters are declared as
                             differentiable by listing their indices in the ``argnum`` parameter.
        cotangents(List[Array]): List (or a tuple) of tangent values to use in JVP. The list size
                                 and shapes must match the size and shape of ``f`` outputs.
        method(str): Differentiation method to use, same as in ``grad``.
        h (float): the step-size value for the finite-difference (``"fd"``) method
        argnum (Union[int, List[int]]): the params' indices to differentiate.

    Returns (Tuple[Array]):
        Return values of ``f`` paired with the JVP values.

    Raises:
        TypeError: invalid parameter types
        ValueError: invalid parameter values

    **Example**

    .. code-block:: python

        @qjit
        def vjp(params, cotangent):
          def f(x):
              y = [jnp.sin(x[0]), x[1] ** 2, x[0] * x[1]]
              return jnp.stack(y)

          return catalyst.vjp(f, [params], [cotangent])

    >>> x = jnp.array([0.1, 0.2])
    >>> dy = jnp.array([-0.5, 0.1, 0.3])
    >>> vjp(x, dy)
    [array([0.09983342, 0.04      , 0.02      ]),
    array([-0.43750208,  0.07000001])]
    """
    EvaluationContext.check_is_tracing(
        "catalyst.vjp can only be used from within @qjit decorated code."
    )

    def _check(x, hint):
        if not isinstance(x, Iterable):
            raise ValueError(f"vjp '{hint}' argument must be an iterable, not {type(x)}")
        return x

    params = _check(params, "params")
    cotangents = _check(cotangents, "cotangents")
    fn: Differentiable = _ensure_differentiable(f)
    scalar_out = False
    grad_params = _check_grad_params(method, scalar_out, h, argnum)
    jaxpr = _make_jaxpr_check_differentiable(fn, grad_params, *params)
<<<<<<< HEAD
    return vjp_p.bind(*params, *cotangents, jaxpr=jaxpr, fn=fn, grad_params=grad_params)


# def get_evaluation_mode() -> Tuple[EvaluationMode, Any]:
#     is_tracing = EvaluationContext.is_tracing()
#     if is_tracing:
#         ctx = qml.QueuingManager.active_context()
#         if ctx is not None:
#             mctx = get_main_tracing_context()
#             assert mctx is not None
#             return (EvaluationMode.QUANTUM_COMPILATION, mctx)
#         else:
#             return (EvaluationMode.CLASSICAL_COMPILATION, None)
#     else:
#         return (EvaluationMode.INTERPRETATION, None)


def _aval_to_primitive_type(aval):
    if isinstance(aval, DynamicJaxprTracer):
        aval = aval.strip_weak_type()
    if isinstance(aval, ShapedArray):
        aval = aval.dtype
    assert not isinstance(aval, (list, dict)), f"Unexpected type {aval}"
    return aval


def _check_single_bool_value(tree: PyTreeDef, avals: List[Any], hint=None) -> None:
    hint = f"{hint}: " if hint else ""
    if not treedef_is_leaf(tree):
        raise TypeError(
            f"{hint}A single boolean scalar was expected, got value of tree-shape: {tree}."
=======
    return jprim.vjp_p.bind(*params, *cotangents, jaxpr=jaxpr, fn=fn, grad_params=grad_params)


class Adjoint(Operation):
    """A minimal implementation of PennyLane operation, designed with a sole purpose of being
    placed on the quantum tape"""

    num_wires = AnyWires

    def __init__(self, body_jaxpr, consts, cargs):
        self.body_jaxpr = body_jaxpr
        self.consts = list(consts)
        self.cargs = list(cargs)
        super().__init__(wires=Wires(Adjoint.num_wires))


def adjoint(f: Union[Callable, Operator]) -> Union[Callable, Operator]:
    """A :func:`~.qjit` compatible adjoint transformer for PennyLane/Catalyst.

    Returns a quantum function or operator that applies the adjoint of the
    provided function or operator.

    .. warning::

        This function does not support performing the adjoint
        of quantum functions that contain mid-circuit measurements.

    Args:
        f (Callable or Operator): A PennyLane operation or a Python function
                                  containing PennyLane quantum operations.

    Returns:
        If an Operator is provided, returns an Operator that is the adjoint. If
        a function is provided, returns a function with the same call signature
        that returns the Adjoint of the provided function.

    Raises:
        ValueError: invalid parameter values

    **Example 1 (basic usage)**

    .. code-block:: python

        @qjit
        @qml.qnode(qml.device("lightning.qubit", wires=1))
        def workflow(theta, wires):
            catalyst.adjoint(qml.RZ)(theta, wires=wires)
            catalyst.adjoint(qml.RZ(theta, wires=wires))
            def func():
                qml.RX(theta, wires=wires)
                qml.RY(theta, wires=wires)
            catalyst.adjoint(func)()
            return qml.probs()

    >>> workflow(jnp.pi/2, wires=0)
    array([0.5, 0.5])

    **Example 2 (with Catalyst control flow)**

    .. code-block:: python

        @qjit
        @qml.qnode(qml.device("lightning.qubit", wires=1))
        def workflow(theta, n, wires):
            def func():
                @catalyst.for_loop(0, n, 1)
                def loop_fn(i):
                    qml.RX(theta, wires=wires)

                loop_fn()
            catalyst.adjoint(func)()
            return qml.probs()

    >>> workflow(jnp.pi/2, 3, 0)
    [1.00000000e+00 7.39557099e-32]
    """

    def _make_adjoint(*args, _callee: Callable, **kwargs):
        cargs_qargs, tree = tree_flatten((args, kwargs, [jprim.Qreg()]))
        cargs, _ = tree_flatten((args, kwargs))
        cargs_qargs_aval = tuple(_abstractify(val) for val in cargs_qargs)
        body, consts, _ = _initial_style_jaxpr(
            partial(_trace_quantum_tape, _callee=_callee, _allow_quantum_measurements=False),
            tree,
            cargs_qargs_aval,
            "adjoint",
>>>>>>> 1e925848
        )
    assert len(avals) == 1, f"{avals} does not match {tree}"
    dtype = _aval_to_primitive_type(avals[0])
    if dtype not in (bool, jnp.bool_):
        raise TypeError(f"{hint}A single boolean scalar was expected, got value {avals[0]}.")


def _check_same_types(trees: List[PyTreeDef], avals: List[List[Any]], hint=None) -> None:
    assert len(trees) == len(avals), f"Input trees ({trees}) don't match input avals ({avals})"
    hint = f"{hint}: " if hint else ""
    expected_tree, expected_dtypes = trees[0], [_aval_to_primitive_type(a) for a in avals[0]]
    for i, (tree, aval) in list(enumerate(zip(trees, avals)))[1:]:
        if tree != expected_tree:
            raise TypeError(
                f"{hint}Same return types were expected, got:\n"
                f" - Branch at index 0: {expected_tree}\n"
                f" - Branch at index {i}: {tree}\n"
                "Please specify the default branch if none was specified."
            )
        dtypes = [_aval_to_primitive_type(a) for a in aval]
        if dtypes != expected_dtypes:
            raise TypeError(
                f"{hint}Same return types were expected, got:\n"
                f" - Branch at index 0: {expected_dtypes}\n"
                f" - Branch at index {i}: {dtypes}\n"
                "Please specify the default branch if none was specified."
            )


class CondCallable:
    def __init__(self, pred, true_fn):
        self.preds = [pred]
        self.branch_fns = [true_fn]
        self.otherwise_fn = lambda: None

    def else_if(self, pred):
        def decorator(branch_fn):
            if branch_fn.__code__.co_argcount != 0:
                raise TypeError(
                    "Conditional 'else if' function is not allowed to have any arguments"
                )
            self.preds.append(pred)
            self.branch_fns.append(branch_fn)
            return self

        return decorator

    def otherwise(self, otherwise_fn):
        if otherwise_fn.__code__.co_argcount != 0:
            raise TypeError("Conditional 'False' function is not allowed to have any arguments")
        self.otherwise_fn = otherwise_fn
        return self

    @staticmethod
    def _check_branches_return_types(branch_jaxprs):
        expected = branch_jaxprs[0].out_avals
        for i, jaxpr in list(enumerate(branch_jaxprs))[1:]:
            if expected != jaxpr.out_avals:
                raise TypeError(
                    "Conditional requires consistent return types across all branches, got:\n"
                    f" - Branch at index 0: {expected}\n"
                    f" - Branch at index {i}: {jaxpr.out_avals}\n"
                    "Please specify an else branch if none was specified."
                )

    def _call_with_quantum_ctx(self, ctx):
        outer_trace = ctx.trace
        in_classical_tracers = self.preds
        regions: List[HybridOpRegion] = []

        out_trees, out_avals = [], []
        for branch in self.branch_fns + [self.otherwise_fn]:
            quantum_tape = QuantumTape()
            with EvaluationContext.frame_tracing_context(ctx) as inner_trace:
                wffa, in_avals, out_tree = deduce_avals(branch, [], {})
                with QueuingManager.stop_recording(), quantum_tape:
                    res_classical_tracers = [inner_trace.full_raise(t) for t in wffa.call_wrapped()]
            regions.append(HybridOpRegion(inner_trace, quantum_tape, [], res_classical_tracers))
            out_trees.append(out_tree())
            out_avals.append(res_classical_tracers)

        _check_same_types(out_trees, out_avals, hint="Conditional branches")
        res_avals = list(map(shaped_abstractify, res_classical_tracers))
        out_classical_tracers = [new_inner_tracer(outer_trace, aval) for aval in res_avals]
        Cond(in_classical_tracers, out_classical_tracers, regions)
        return tree_unflatten(out_tree(), out_classical_tracers)

    def _call_with_classical_ctx(self):
        args, args_tree = tree_flatten([])
        args_avals = tuple(map(_abstractify, args))
        branch_jaxprs, consts, out_trees = initial_style_jaxprs_with_common_consts1(
            (*self.branch_fns, self.otherwise_fn), args_tree, args_avals, "cond"
        )
        _check_same_types(
            out_trees, [j.out_avals for j in branch_jaxprs], hint="Conditional branches"
        )
        out_classical_tracers = qcond_p.bind(*(self.preds + consts), branch_jaxprs=branch_jaxprs)
        return tree_unflatten(out_trees[0], out_classical_tracers)

    def _call_during_interpretation(self):
        for pred, branch_fn in zip(self.preds, self.branch_fns):
            if pred:
                return branch_fn()
        return self.otherwise_fn()

    def __call__(self):
<<<<<<< HEAD
        mode, ctx = EvaluationContext.get_evaluation_mode()
        if mode == EvaluationMode.QUANTUM_COMPILATION:
            return self._call_with_quantum_ctx(ctx)
        elif mode == EvaluationMode.CLASSICAL_COMPILATION:
            return self._call_with_classical_ctx()
        elif mode == EvaluationMode.INTERPRETATION:
            return self._call_during_interpretation()
        raise RuntimeError(f"Unsupported evaluation mode {mode}")
=======
        is_tracing = TracingContext.is_tracing()
        if is_tracing:
            return self._call_during_trace()

        return self._call_during_interpretation()


def cond(pred):
    """A :func:`~.qjit` compatible decorator for if-else conditionals in PennyLane/Catalyst.

    .. note::

        Catalyst can automatically convert Python if-statements for you. Requires setting
        ``autograph=True``, see the :func:`~.qjit` function or documentation page for more details.

    This form of control flow is a functional version of the traditional if-else conditional. This
    means that each execution path, an 'if' branch, any 'else if' branches, and a final 'otherwise'
    branch, is provided as a separate function. All functions will be traced during compilation,
    but only one of them will be executed at runtime, depending on the value of one or more
    Boolean predicates. The JAX equivalent is the ``jax.lax.cond`` function, but this version is
    optimized to work with quantum programs in PennyLane. This version also supports an 'else if'
    construct which the JAX version does not.

    Values produced inside the scope of a conditional can be returned to the outside context, but
    the return type signature of each branch must be identical. If no values are returned, the
    'otherwise' branch is optional. Refer to the example below to learn more about the syntax of
    this decorator.

    This form of control flow can also be called from the Python interpreter without needing to use
    :func:`~.qjit`.

    Args:
        pred (bool): the first predicate with which to control the branch to execute

    Returns:
        A callable decorator that wraps the first 'if' branch of the conditional.

    Raises:
        AssertionError: Branch functions cannot have arguments.

    **Example**

    .. code-block:: python

        dev = qml.device("lightning.qubit", wires=1)

        @qjit
        @qml.qnode(dev)
        def circuit(x: float):

            # define a conditional ansatz
            @cond(x > 1.4)
            def ansatz():
                qml.RX(x, wires=0)
                qml.Hadamard(wires=0)

            @ansatz.otherwise
            def ansatz():
                qml.RY(x, wires=0)

            # apply the conditional ansatz
            ansatz()

            return qml.expval(qml.PauliZ(0))

    >>> circuit(1.4)
    array(0.16996714)
    >>> circuit(1.6)
    array(0.)

    Additional 'else-if' clauses can also be included via the ``else_if`` method:

    .. code-block:: python

        @qjit
        @qml.qnode(dev)
        def circuit(x):

            @catalyst.cond(x > 2.7)
            def cond_fn():
                qml.RX(x, wires=0)

            @cond_fn.else_if(x > 1.4)
            def cond_elif():
                qml.RY(x, wires=0)

            @cond_fn.otherwise
            def cond_else():
                qml.RX(x ** 2, wires=0)

            cond_fn()

            eturn qml.probs(wires=0)

    The conditional function is permitted to also return values.
    Any value that is supported by JAX JIT compilation is supported as a return
    type. Note that this **does not** include PennyLane operations.

    .. code-block:: python

        @cond(predicate: bool)
        def conditional_fn():
            # do something when the predicate is true
            return "optionally return some value"

        @conditional_fn.otherwise
        def conditional_fn():
            # optionally define an alternative execution path
            return "if provided, return types need to be identical in both branches"
>>>>>>> 1e925848


def cond(pred: DynamicJaxprTracer):
    def _decorator(true_fn: Callable):
        if true_fn.__code__.co_argcount != 0:
            raise TypeError("Conditional 'True' function is not allowed to have any arguments")
        return CondCallable(pred, true_fn)

    return _decorator


def for_loop(lower_bound, upper_bound, step):
    def _body_query(body_fn):
        def _call_handler(*init_state):
            def _call_with_quantum_ctx(ctx: JaxTracingContext):
                quantum_tape = QuantumTape()
                outer_trace = ctx.trace
                with EvaluationContext.frame_tracing_context(ctx) as inner_trace:
                    in_classical_tracers = [
                        lower_bound,
                        upper_bound,
                        step,
                        lower_bound,
                    ] + tree_flatten(init_state)[0]
                    wffa, in_avals, body_tree = deduce_avals(
                        body_fn, [lower_bound] + list(init_state), {}
                    )
                    arg_classical_tracers = _input_type_to_tracers(inner_trace.new_arg, in_avals)
                    with QueuingManager.stop_recording(), quantum_tape:
                        res_classical_tracers = [
                            inner_trace.full_raise(t)
                            for t in wffa.call_wrapped(*arg_classical_tracers)
                        ]

                res_avals = list(map(shaped_abstractify, res_classical_tracers))
                out_classical_tracers = [new_inner_tracer(outer_trace, aval) for aval in res_avals]
                ForLoop(
                    in_classical_tracers,
                    out_classical_tracers,
                    [
                        HybridOpRegion(
                            inner_trace, quantum_tape, arg_classical_tracers, res_classical_tracers
                        )
                    ],
                )

                return tree_unflatten(body_tree(), out_classical_tracers)

            def _call_with_classical_ctx():
                iter_arg = lower_bound
                init_vals, in_tree = tree_flatten((iter_arg, *init_state))
                init_avals = tuple(_abstractify(val) for val in init_vals)
                body_jaxpr, body_consts, body_tree = _initial_style_jaxpr(
                    body_fn, in_tree, init_avals, "for_loop"
                )

                apply_reverse_transform = isinstance(step, int) and step < 0
                out_classical_tracers = qfor_p.bind(
                    lower_bound,
                    upper_bound,
                    step,
                    *(body_consts + init_vals),
                    body_jaxpr=body_jaxpr,
                    body_nconsts=len(body_consts),
                    apply_reverse_transform=apply_reverse_transform,
                )

                return tree_unflatten(body_tree, out_classical_tracers)

            def _call_during_interpretation():
                args = init_state
                fn_res = args if len(args) > 1 else args[0] if len(args) == 1 else None
                for i in range(lower_bound, upper_bound, step):
                    fn_res = body_fn(i, *args)
                    args = fn_res if len(args) > 1 else (fn_res,) if len(args) == 1 else ()
                return fn_res

            mode, ctx = EvaluationContext.get_evaluation_mode()
            if mode == EvaluationMode.QUANTUM_COMPILATION:
                return _call_with_quantum_ctx(ctx)
            elif mode == EvaluationMode.CLASSICAL_COMPILATION:
                return _call_with_classical_ctx()
            elif mode == EvaluationMode.INTERPRETATION:
                return _call_during_interpretation()
            raise RuntimeError(f"Unsupported evaluation mode {mode}")

        return _call_handler

    return _body_query


def while_loop(cond_fn):
    def _body_query(body_fn):
        def _call_handler(*init_state):
            def _call_with_quantum_ctx(ctx: JaxTracingContext):
                outer_trace = ctx.trace
                in_classical_tracers, in_tree = tree_flatten(init_state)

                with EvaluationContext.frame_tracing_context(ctx) as cond_trace:
                    cond_wffa, cond_in_avals, cond_tree = deduce_avals(cond_fn, init_state, {})
                    arg_classical_tracers = _input_type_to_tracers(
                        cond_trace.new_arg, cond_in_avals
                    )
                    res_classical_tracers = [
                        cond_trace.full_raise(t)
                        for t in cond_wffa.call_wrapped(*arg_classical_tracers)
                    ]
                    cond_region = HybridOpRegion(
                        cond_trace, None, arg_classical_tracers, res_classical_tracers
                    )

                _check_single_bool_value(
                    cond_tree(), res_classical_tracers, hint="Condition return value"
                )

                with EvaluationContext.frame_tracing_context(ctx) as body_trace:
                    wffa, in_avals, body_tree = deduce_avals(body_fn, init_state, {})
                    arg_classical_tracers = _input_type_to_tracers(body_trace.new_arg, in_avals)
                    quantum_tape = QuantumTape()
                    with QueuingManager.stop_recording(), quantum_tape:
                        res_classical_tracers = [
                            body_trace.full_raise(t)
                            for t in wffa.call_wrapped(*arg_classical_tracers)
                        ]
                    body_region = HybridOpRegion(
                        body_trace, quantum_tape, arg_classical_tracers, res_classical_tracers
                    )

                res_avals = list(map(shaped_abstractify, res_classical_tracers))
                out_classical_tracers = [new_inner_tracer(outer_trace, aval) for aval in res_avals]

                WhileLoop(in_classical_tracers, out_classical_tracers, [cond_region, body_region])
                return tree_unflatten(body_tree(), out_classical_tracers)

            def _call_with_classical_ctx():
                init_vals, in_tree = tree_flatten(init_state)
                init_avals = tuple(_abstractify(val) for val in init_vals)
                cond_jaxpr, cond_consts, cond_tree = _initial_style_jaxpr(
                    cond_fn, in_tree, init_avals, "while_cond"
                )
                body_jaxpr, body_consts, body_tree = _initial_style_jaxpr(
                    body_fn, in_tree, init_avals, "while_loop"
                )
                _check_single_bool_value(
                    cond_tree, cond_jaxpr.out_avals, hint="Condition return value"
                )
                out_classical_tracers = qwhile_p.bind(
                    *(cond_consts + body_consts + init_vals),
                    cond_jaxpr=cond_jaxpr,
                    body_jaxpr=body_jaxpr,
                    cond_nconsts=len(cond_consts),
                    body_nconsts=len(body_consts),
                )
                return tree_unflatten(body_tree, out_classical_tracers)

            def _call_during_interpretation():
                args = init_state
                fn_res = args if len(args) > 1 else args[0] if len(args) == 1 else None
                while cond_fn(*args):
                    fn_res = body_fn(*args)
                    args = fn_res if len(args) > 1 else (fn_res,) if len(args) == 1 else ()
                return fn_res

            mode, ctx = EvaluationContext.get_evaluation_mode()
            if mode == EvaluationMode.QUANTUM_COMPILATION:
                return _call_with_quantum_ctx(ctx)
            elif mode == EvaluationMode.CLASSICAL_COMPILATION:
                return _call_with_classical_ctx()
            elif mode == EvaluationMode.INTERPRETATION:
                return _call_during_interpretation()
            raise RuntimeError(f"Unsupported evaluation mode {mode}")

        return _call_handler

    return _body_query


def measure(wires) -> DynamicJaxprTracer:
    EvaluationContext.check_is_tracing("catalyst.measure can only be used from within @qjit.")
    EvaluationContext.check_is_quantum_tracing(
        "catalyst.measure can only be used from within a qml.qnode."
    )
    ctx = EvaluationContext.get_main_tracing_context()
    wires = list(wires) if isinstance(wires, (list, tuple)) else [wires]
    if len(wires) != 1:
        raise TypeError(f"One classical argument (a wire) is expected, got {wires}")
    # assert len(ctx.trace.frame.eqns) == 0, ctx.trace.frame.eqns
    out_classical_tracer = new_inner_tracer(ctx.trace, get_aval(True))
    MidCircuitMeasure(
        in_classical_tracers=wires, out_classical_tracers=[out_classical_tracer], regions=[]
    )
    return out_classical_tracer


def adjoint(f: Union[Callable, Operator]) -> Union[Callable, Operator]:
    def _call_handler(*args, _callee: Callable, **kwargs):
        EvaluationContext.check_is_quantum_tracing(
            "catalyst.adjoint can only be used from within a qml.qnode."
        )
        ctx = EvaluationContext.get_main_tracing_context()
        with EvaluationContext.frame_tracing_context(ctx) as inner_trace:
            in_classical_tracers, _ = tree_flatten((args, kwargs))
            wffa, in_avals, _ = deduce_avals(_callee, args, kwargs)
            arg_classical_tracers = _input_type_to_tracers(inner_trace.new_arg, in_avals)
            quantum_tape = QuantumTape()
            with QueuingManager.stop_recording(), quantum_tape:
                # FIXME: move all full_raise calls into a separate function
                res_classical_tracers = [
                    inner_trace.full_raise(t)
                    for t in wffa.call_wrapped(*arg_classical_tracers)
                    if isinstance(t, DynamicJaxprTracer)
                ]

            if len(quantum_tape.measurements) > 0:
                raise ValueError("Quantum measurements are not allowed in Adjoints")

            adjoint_region = HybridOpRegion(
                inner_trace, quantum_tape, arg_classical_tracers, res_classical_tracers
            )

        Adjoint(
            in_classical_tracers=in_classical_tracers,
            out_classical_tracers=[],
            regions=[adjoint_region],
        )
        return None

    if isinstance(f, Callable):

        def _callable(*args, **kwargs):
            return _call_handler(*args, _callee=f, **kwargs)

        return _callable
    elif isinstance(f, Operator):
        QueuingManager.remove(f)

        def _callee():
            QueuingManager.append(f)

<<<<<<< HEAD
        return _call_handler(_callee=_callee)
    else:
        raise ValueError(f"Expected a callable or a qml.Operator, not {f}")
=======
        Args:
            circuit: circuit to expand
            max_expansion: the maximum number of expansion steps if no fixed-point is reached.
        """
        # Ensure catalyst.measure is used instead of qml.measure.
        if any(isinstance(op, MidMeasureMP) for op in circuit.operations):
            raise CompileError("Must use 'measure' from Catalyst instead of PennyLane.")

        # Fallback for controlled gates that won't decompose successfully.
        # Doing so before rather than after decomposition is generally a trade-off. For low
        # numbers of qubits, a unitary gate might be faster, while for large qubit numbers prior
        # decomposition is generally faster.
        # At the moment, bypassing decomposition for controlled gates will generally have a higher
        # success rate, as complex decomposition paths can fail to trace (c.f. PL #3521, #3522).
        def _decomp_controlled(self, *_args, **_kwargs):
            return [qml.QubitUnitary(qml.matrix(self), wires=self.wires)]

        with Patcher(
            (qml.ops.Controlled, "has_decomposition", lambda self: True),
            (qml.ops.Controlled, "decomposition", _decomp_controlled),
            # TODO: Remove once work_wires is no longer needed for decomposition.
            (qml.ops.MultiControlledX, "decomposition", _decomp_controlled),
        ):
            expanded_tape = super().default_expand_fn(circuit, max_expansion)

        self.check_validity(expanded_tape.operations, [])
        return expanded_tape
>>>>>>> 1e925848
<|MERGE_RESOLUTION|>--- conflicted
+++ resolved
@@ -585,7 +585,6 @@
     scalar_out = False
     grad_params = _check_grad_params(method, scalar_out, h, argnum)
     jaxpr = _make_jaxpr_check_differentiable(fn, grad_params, *params)
-<<<<<<< HEAD
     return vjp_p.bind(*params, *cotangents, jaxpr=jaxpr, fn=fn, grad_params=grad_params)
 
 
@@ -612,99 +611,78 @@
     return aval
 
 
+#     .. warning::
+
+#         This function does not support performing the adjoint
+#         of quantum functions that contain mid-circuit measurements.
+
+#     Args:
+#         f (Callable or Operator): A PennyLane operation or a Python function
+#                                   containing PennyLane quantum operations.
+
+#     Returns:
+#         If an Operator is provided, returns an Operator that is the adjoint. If
+#         a function is provided, returns a function with the same call signature
+#         that returns the Adjoint of the provided function.
+
+#     Raises:
+#         ValueError: invalid parameter values
+
+#     **Example 1 (basic usage)**
+
+#     .. code-block:: python
+
+#         @qjit
+#         @qml.qnode(qml.device("lightning.qubit", wires=1))
+#         def workflow(theta, wires):
+#             catalyst.adjoint(qml.RZ)(theta, wires=wires)
+#             catalyst.adjoint(qml.RZ(theta, wires=wires))
+#             def func():
+#                 qml.RX(theta, wires=wires)
+#                 qml.RY(theta, wires=wires)
+#             catalyst.adjoint(func)()
+#             return qml.probs()
+
+#     >>> workflow(jnp.pi/2, wires=0)
+#     array([0.5, 0.5])
+
+#     **Example 2 (with Catalyst control flow)**
+
+#     .. code-block:: python
+
+#         @qjit
+#         @qml.qnode(qml.device("lightning.qubit", wires=1))
+#         def workflow(theta, n, wires):
+#             def func():
+#                 @catalyst.for_loop(0, n, 1)
+#                 def loop_fn(i):
+#                     qml.RX(theta, wires=wires)
+
+#                 loop_fn()
+#             catalyst.adjoint(func)()
+#             return qml.probs()
+
+#     >>> workflow(jnp.pi/2, 3, 0)
+#     [1.00000000e+00 7.39557099e-32]
+#     """
+
+#     def _make_adjoint(*args, _callee: Callable, **kwargs):
+#         cargs_qargs, tree = tree_flatten((args, kwargs, [jprim.Qreg()]))
+#         cargs, _ = tree_flatten((args, kwargs))
+#         cargs_qargs_aval = tuple(_abstractify(val) for val in cargs_qargs)
+#         body, consts, _ = _initial_style_jaxpr(
+#             partial(_trace_quantum_tape, _callee=_callee, _allow_quantum_measurements=False),
+#             tree,
+#             cargs_qargs_aval,
+#             "adjoint",
+
+
+
 def _check_single_bool_value(tree: PyTreeDef, avals: List[Any], hint=None) -> None:
     hint = f"{hint}: " if hint else ""
     if not treedef_is_leaf(tree):
         raise TypeError(
             f"{hint}A single boolean scalar was expected, got value of tree-shape: {tree}."
-=======
-    return jprim.vjp_p.bind(*params, *cotangents, jaxpr=jaxpr, fn=fn, grad_params=grad_params)
-
-
-class Adjoint(Operation):
-    """A minimal implementation of PennyLane operation, designed with a sole purpose of being
-    placed on the quantum tape"""
-
-    num_wires = AnyWires
-
-    def __init__(self, body_jaxpr, consts, cargs):
-        self.body_jaxpr = body_jaxpr
-        self.consts = list(consts)
-        self.cargs = list(cargs)
-        super().__init__(wires=Wires(Adjoint.num_wires))
-
-
-def adjoint(f: Union[Callable, Operator]) -> Union[Callable, Operator]:
-    """A :func:`~.qjit` compatible adjoint transformer for PennyLane/Catalyst.
-
-    Returns a quantum function or operator that applies the adjoint of the
-    provided function or operator.
-
-    .. warning::
-
-        This function does not support performing the adjoint
-        of quantum functions that contain mid-circuit measurements.
-
-    Args:
-        f (Callable or Operator): A PennyLane operation or a Python function
-                                  containing PennyLane quantum operations.
-
-    Returns:
-        If an Operator is provided, returns an Operator that is the adjoint. If
-        a function is provided, returns a function with the same call signature
-        that returns the Adjoint of the provided function.
-
-    Raises:
-        ValueError: invalid parameter values
-
-    **Example 1 (basic usage)**
-
-    .. code-block:: python
-
-        @qjit
-        @qml.qnode(qml.device("lightning.qubit", wires=1))
-        def workflow(theta, wires):
-            catalyst.adjoint(qml.RZ)(theta, wires=wires)
-            catalyst.adjoint(qml.RZ(theta, wires=wires))
-            def func():
-                qml.RX(theta, wires=wires)
-                qml.RY(theta, wires=wires)
-            catalyst.adjoint(func)()
-            return qml.probs()
-
-    >>> workflow(jnp.pi/2, wires=0)
-    array([0.5, 0.5])
-
-    **Example 2 (with Catalyst control flow)**
-
-    .. code-block:: python
-
-        @qjit
-        @qml.qnode(qml.device("lightning.qubit", wires=1))
-        def workflow(theta, n, wires):
-            def func():
-                @catalyst.for_loop(0, n, 1)
-                def loop_fn(i):
-                    qml.RX(theta, wires=wires)
-
-                loop_fn()
-            catalyst.adjoint(func)()
-            return qml.probs()
-
-    >>> workflow(jnp.pi/2, 3, 0)
-    [1.00000000e+00 7.39557099e-32]
-    """
-
-    def _make_adjoint(*args, _callee: Callable, **kwargs):
-        cargs_qargs, tree = tree_flatten((args, kwargs, [jprim.Qreg()]))
-        cargs, _ = tree_flatten((args, kwargs))
-        cargs_qargs_aval = tuple(_abstractify(val) for val in cargs_qargs)
-        body, consts, _ = _initial_style_jaxpr(
-            partial(_trace_quantum_tape, _callee=_callee, _allow_quantum_measurements=False),
-            tree,
-            cargs_qargs_aval,
-            "adjoint",
->>>>>>> 1e925848
         )
     assert len(avals) == 1, f"{avals} does not match {tree}"
     dtype = _aval_to_primitive_type(avals[0])
@@ -811,7 +789,6 @@
         return self.otherwise_fn()
 
     def __call__(self):
-<<<<<<< HEAD
         mode, ctx = EvaluationContext.get_evaluation_mode()
         if mode == EvaluationMode.QUANTUM_COMPILATION:
             return self._call_with_quantum_ctx(ctx)
@@ -820,15 +797,9 @@
         elif mode == EvaluationMode.INTERPRETATION:
             return self._call_during_interpretation()
         raise RuntimeError(f"Unsupported evaluation mode {mode}")
-=======
-        is_tracing = TracingContext.is_tracing()
-        if is_tracing:
-            return self._call_during_trace()
-
-        return self._call_during_interpretation()
-
-
-def cond(pred):
+
+
+def cond(pred: DynamicJaxprTracer):
     """A :func:`~.qjit` compatible decorator for if-else conditionals in PennyLane/Catalyst.
 
     .. note::
@@ -930,10 +901,10 @@
         def conditional_fn():
             # optionally define an alternative execution path
             return "if provided, return types need to be identical in both branches"
->>>>>>> 1e925848
-
-
-def cond(pred: DynamicJaxprTracer):
+
+        ret_val = conditional_fn()  # must invoke the defined function
+    """
+
     def _decorator(true_fn: Callable):
         if true_fn.__code__.co_argcount != 0:
             raise TypeError("Conditional 'True' function is not allowed to have any arguments")
@@ -1170,36 +1141,6 @@
         def _callee():
             QueuingManager.append(f)
 
-<<<<<<< HEAD
         return _call_handler(_callee=_callee)
     else:
-        raise ValueError(f"Expected a callable or a qml.Operator, not {f}")
-=======
-        Args:
-            circuit: circuit to expand
-            max_expansion: the maximum number of expansion steps if no fixed-point is reached.
-        """
-        # Ensure catalyst.measure is used instead of qml.measure.
-        if any(isinstance(op, MidMeasureMP) for op in circuit.operations):
-            raise CompileError("Must use 'measure' from Catalyst instead of PennyLane.")
-
-        # Fallback for controlled gates that won't decompose successfully.
-        # Doing so before rather than after decomposition is generally a trade-off. For low
-        # numbers of qubits, a unitary gate might be faster, while for large qubit numbers prior
-        # decomposition is generally faster.
-        # At the moment, bypassing decomposition for controlled gates will generally have a higher
-        # success rate, as complex decomposition paths can fail to trace (c.f. PL #3521, #3522).
-        def _decomp_controlled(self, *_args, **_kwargs):
-            return [qml.QubitUnitary(qml.matrix(self), wires=self.wires)]
-
-        with Patcher(
-            (qml.ops.Controlled, "has_decomposition", lambda self: True),
-            (qml.ops.Controlled, "decomposition", _decomp_controlled),
-            # TODO: Remove once work_wires is no longer needed for decomposition.
-            (qml.ops.MultiControlledX, "decomposition", _decomp_controlled),
-        ):
-            expanded_tape = super().default_expand_fn(circuit, max_expansion)
-
-        self.check_validity(expanded_tape.operations, [])
-        return expanded_tape
->>>>>>> 1e925848
+        raise ValueError(f"Expected a callable or a qml.Operator, not {f}")