// Copyright 2022-2023 Xanadu Quantum Technologies Inc.

// Licensed under the Apache License, Version 2.0 (the "License");
// you may not use this file except in compliance with the License.
// You may obtain a copy of the License at

//     http://www.apache.org/licenses/LICENSE-2.0

// Unless required by applicable law or agreed to in writing, software
// distributed under the License is distributed on an "AS IS" BASIS,
// WITHOUT WARRANTIES OR CONDITIONS OF ANY KIND, either express or implied.
// See the License for the specific language governing permissions and
// limitations under the License.

#ifndef GRADIENT_OPS
#define GRADIENT_OPS

include "mlir/Interfaces/CallInterfaces.td"
include "mlir/IR/SymbolInterfaces.td"
include "mlir/IR/BuiltinAttributes.td"
include "mlir/IR/OpBase.td"

include "Gradient/IR/GradientDialect.td"

def GradOp : Gradient_Op<"grad", [DeclareOpInterfaceMethods<CallOpInterface>,
        DeclareOpInterfaceMethods<SymbolUserOpInterface>]> {
    let summary = "Compute the gradient of a function.";
    let description = [{
        The `gradient.grad` operation computes the gradient of a function
        using the finite difference method.

        This operation acts much like the `func.call` operation, taking a
        symbol reference and arguments to the original functionan as input.
        However, instead of the function result, the gradient of the function
        is returned.

        Example:

        ```mlir
        func.func @foo(%arg0: f64) -> f64 {
            %res = arith.mulf %arg0, %arg0 : f64
            func.return %res : f64
        }

        %0 = arith.constant 2.0 : f64
        %1 = gradient.grad @foo(%0) : (f64) -> f64
        ```
    }];

    let arguments = (ins
        StrAttr:$method,
        FlatSymbolRefAttr:$callee,
        Variadic<AnyType>:$operands,
        OptionalAttr<AnyIntElementsAttr>:$diffArgIndices,
        OptionalAttr<Builtin_FloatAttr>:$finiteDiffParam
    );
    let results = (outs Variadic<AnyTypeOf<[AnyFloat, RankedTensorOf<[AnyFloat]>]>>);

    let hasVerifier = 1;

    let assemblyFormat = [{
        $method $callee `(` $operands `)` attr-dict `:` functional-type($operands, results)
    }];
}

def AdjointOp : Gradient_Op<"adjoint", [AttrSizedOperandSegments]> {
    let summary = "Perform quantum AD using the adjoint method on a device.";

    let arguments = (ins
        FlatSymbolRefAttr:$callee,
        Index:$gradSize,
        Variadic<AnyType>:$args,
        Variadic<MemRefOf<[AnyFloat]>>:$data_in
    );

    let results = (outs
        Variadic<AnyTypeOf<[
            AnyFloat,
            RankedTensorOf<[AnyFloat]>,
        ]>>
    );

    let assemblyFormat = [{
        $callee `(` $args `)`
        `size` `(` $gradSize `)`
        ( `in` `(` $data_in^ `:` type($data_in) `)` )?
        attr-dict `:` functional-type($args, results)
    }];
}

def BackpropOp : Gradient_Op<"backprop", [AttrSizedOperandSegments,
        DeclareOpInterfaceMethods<SymbolUserOpInterface>]> {
    let summary = "Perform classic automatic differentiation using Enzyme AD.";

    let arguments = (ins
        FlatSymbolRefAttr:$callee,
        Variadic<AnyType>:$args,
<<<<<<< HEAD
        Variadic<AnyType>:$outputs,
        Variadic<AnyMemRef>:$arg_shadows,
        Variadic<AnyMemRef>:$out_shadows,
=======
        Variadic<MemRefOf<[AnyFloat]>>:$diffArgShadows,
        Variadic<MemRefOf<[AnyFloat]>>:$calleeResults,
        Variadic<AnyTypeOf<[
            RankedTensorOf<[AnyFloat]>,
            MemRefOf<[AnyFloat]>
        ]>>:$cotangents,
>>>>>>> 650c849d
        OptionalAttr<AnyIntElementsAttr>:$diffArgIndices
    );

    let results = (outs
        Variadic<AnyTypeOf<[
            AnyFloat,
            RankedTensorOf<[AnyFloat]>
        ]>>:$gradients
    );

    let hasVerifier = 1;

    let assemblyFormat = [{
        $callee `(` $args `)`
<<<<<<< HEAD
        `outs` `(` $outputs `:` type($outputs) `)`
        ( `arg_shadows` `(` $arg_shadows^ `:` type($arg_shadows) `)` )?
        ( `out_shadows` `(` $out_shadows^ `:` type($out_shadows) `)` )?
=======
        ( `grad_out` `(` $diffArgShadows^ `:` type($diffArgShadows) `)` )?
        ( `callee_out` `(` $calleeResults^ `:` type($calleeResults) `)` )?
        `cotangents` `(` $cotangents `:` type($cotangents) `)`
>>>>>>> 650c849d
        attr-dict `:` functional-type($args, results)
    }];
}


def JVPOp : Gradient_Op<"jvp", [
        AttrSizedOperandSegments,
        SameVariadicResultSize,
        DeclareOpInterfaceMethods<CallOpInterface>,
        DeclareOpInterfaceMethods<SymbolUserOpInterface>
        ]> {
    let summary = "Compute the jvp of a function.";

    let arguments = (ins
        StrAttr:$method,
        FlatSymbolRefAttr:$callee,
        Variadic<AnyType>:$params,
        Variadic<AnyType>:$tangents,
        OptionalAttr<AnyIntElementsAttr>:$diffArgIndices,
        OptionalAttr<Builtin_FloatAttr>:$finiteDiffParam
    );

    let results = (outs
        Variadic<AnyTypeOf<[AnyFloat, RankedTensorOf<[AnyFloat]>]>>:$calleeResults,
        Variadic<AnyTypeOf<[AnyFloat, RankedTensorOf<[AnyFloat]>]>>:$jvps
    );

    let assemblyFormat = [{
        $method $callee `(` $params `)` `tangents` `(` $tangents `)`
        attr-dict `:` functional-type(operands, results)
    }];


    let hasVerifier = 1;
}


def VJPOp : Gradient_Op<"vjp", [
        AttrSizedOperandSegments,
        AttrSizedResultSegments,
        DeclareOpInterfaceMethods<CallOpInterface>,
        DeclareOpInterfaceMethods<SymbolUserOpInterface>]> {
    let summary = "Compute the vjp of a function.";

    let arguments = (ins
        StrAttr:$method,
        FlatSymbolRefAttr:$callee,
        Variadic<AnyType>:$params,
        Variadic<AnyType>:$cotangents,
        OptionalAttr<AnyIntElementsAttr>:$diffArgIndices,
        OptionalAttr<Builtin_FloatAttr>:$finiteDiffParam
    );

    let results = (outs
        Variadic<AnyTypeOf<[AnyFloat, RankedTensorOf<[AnyFloat]>]>>:$calleeResults,
        Variadic<AnyTypeOf<[AnyFloat, RankedTensorOf<[AnyFloat]>]>>:$vjps
    );

    let assemblyFormat = [{
        $method $callee `(` $params `)` `cotangents` `(` $cotangents `)`
            attr-dict `:` functional-type(operands, results)
    }];

    let hasVerifier = 1;
}

#endif // GRADIENT_OPS<|MERGE_RESOLUTION|>--- conflicted
+++ resolved
@@ -95,18 +95,12 @@
     let arguments = (ins
         FlatSymbolRefAttr:$callee,
         Variadic<AnyType>:$args,
-<<<<<<< HEAD
-        Variadic<AnyType>:$outputs,
-        Variadic<AnyMemRef>:$arg_shadows,
-        Variadic<AnyMemRef>:$out_shadows,
-=======
         Variadic<MemRefOf<[AnyFloat]>>:$diffArgShadows,
         Variadic<MemRefOf<[AnyFloat]>>:$calleeResults,
         Variadic<AnyTypeOf<[
             RankedTensorOf<[AnyFloat]>,
             MemRefOf<[AnyFloat]>
         ]>>:$cotangents,
->>>>>>> 650c849d
         OptionalAttr<AnyIntElementsAttr>:$diffArgIndices
     );
 
@@ -121,15 +115,9 @@
 
     let assemblyFormat = [{
         $callee `(` $args `)`
-<<<<<<< HEAD
-        `outs` `(` $outputs `:` type($outputs) `)`
-        ( `arg_shadows` `(` $arg_shadows^ `:` type($arg_shadows) `)` )?
-        ( `out_shadows` `(` $out_shadows^ `:` type($out_shadows) `)` )?
-=======
         ( `grad_out` `(` $diffArgShadows^ `:` type($diffArgShadows) `)` )?
         ( `callee_out` `(` $calleeResults^ `:` type($calleeResults) `)` )?
         `cotangents` `(` $cotangents `:` type($cotangents) `)`
->>>>>>> 650c849d
         attr-dict `:` functional-type($args, results)
     }];
 }
