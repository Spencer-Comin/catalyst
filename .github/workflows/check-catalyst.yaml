--- conflicted
+++ resolved
@@ -14,65 +14,6 @@
   constants:
     name: "Set build matrix"
     uses: ./.github/workflows/constants.yaml
-
-<<<<<<< HEAD
-  qir-stdlib:
-    name: QIR-stdlib Build
-=======
-  runtime:
-    name: Catalyst-Runtime Build
->>>>>>> 087554cf
-    runs-on: ubuntu-latest
-
-    steps:
-      - name: Checkout Catalyst repo
-        uses: actions/checkout@v3
-
-<<<<<<< HEAD
-      - name: Cache qir-stdlib Build
-        id: cache-qir-stdlib
-        uses: actions/cache@v3
-        with:
-          path: qir-stdlib-build
-          key: ${{ runner.os }}-qir-stdlib-build
-
-      - name: Install rustup with llvm-tools-preview
-        if: steps.cache-qir-stdlib.outputs.cache-hit != 'true'
-        uses: actions-rs/toolchain@v1
-        with:
-          toolchain: stable
-          components: llvm-tools-preview
-
-      - name: Install QIR-stdlib
-        if: steps.cache-qir-stdlib.outputs.cache-hit != 'true'
-        run: |
-            make qir
-            mkdir -p qir-stdlib-build/include
-            cp runtime/qir-stdlib/target/release/libqir_stdlib.a qir-stdlib-build/
-            cp runtime/qir-stdlib/target/release/build/include/* qir-stdlib-build/include/
-=======
-      - name: Install dependencies
-        run: |
-          sudo apt-get -y -q install ninja-build make cmake clang libomp-dev
-
-      - name: Build Catalyst-Runtime
-        run: |
-          COMPILER_LAUNCHER="" \
-          RT_BUILD_DIR="$(pwd)/runtime-build" \
-          ENABLE_LIGHTNING_KOKKOS=ON \
-          CMAKE_ARGS="-DKokkos_ENABLE_OPENMP=ON -DENABLE_SANITIZER=ON" \
-          ENABLE_OPENQASM=ON \
-          make runtime
-
-      - name: Upload Catalyst-Runtime Artifact
-        uses: actions/upload-artifact@v3
-        with:
-          name: runtime-build
-          path: |
-            runtime-build/lib/capi/*.so
-            runtime-build/lib/backend/*.so
-          retention-days: 1
->>>>>>> 087554cf
 
   llvm:
     name: LLVM Build
@@ -303,27 +244,17 @@
 
   frontend-tests:
     name: Frontend Tests
-    needs: [constants, qir-stdlib, mhlo, quantum, enzyme]
-    runs-on: ubuntu-latest
-
-    steps:
-    - name: Checkout Catalyst repo
-      uses: actions/checkout@v3
-
-    - name: Get Cached qir-stdlib Build
-      id: cache-qir-stdlib
-      uses: actions/cache@v3
-      with:
-        path: qir-stdlib-build
-        key: Linux-qir-stdlib-build
-        fail-on-cache-miss: True
+    needs: [constants, mhlo, quantum, enzyme]
+    runs-on: ubuntu-latest
+
+    steps:
+    - name: Checkout Catalyst repo
+      uses: actions/checkout@v3
 
     - name: Install Deps
       run: |
         sudo apt-get install -y python3 python3-pip libomp-dev make cmake clang ninja-build ccache
         python3 -m pip install -r requirements.txt
-        QIR_STDLIB_DIR="$(pwd)/qir-stdlib-build" \
-        QIR_STDLIB_INCLUDES_DIR="$(pwd)/qir-stdlib-build/include" \
         BUILDALLMODULES="ON" \
         python3 -m pip install . -v
 
@@ -394,27 +325,17 @@
 
   frontend-tests-lightning-kokkos:
     name: Frontend Tests (backend="lightning.kokkos")
-    needs: [constants, qir-stdlib, mhlo, quantum, enzyme]
-    runs-on: ubuntu-latest
-
-    steps:
-    - name: Checkout Catalyst repo
-      uses: actions/checkout@v3
-
-    - name: Get Cached qir-stdlib Build
-      id: cache-qir-stdlib
-      uses: actions/cache@v3
-      with:
-        path: qir-stdlib-build
-        key: Linux-qir-stdlib-build
-        fail-on-cache-miss: True
+    needs: [constants, mhlo, quantum, enzyme]
+    runs-on: ubuntu-latest
+
+    steps:
+    - name: Checkout Catalyst repo
+      uses: actions/checkout@v3
 
     - name: Install Deps
       run: |
         sudo apt-get install -y python3 python3-pip libomp-dev make cmake clang ninja-build ccache
         python3 -m pip install -r requirements.txt
-        QIR_STDLIB_DIR="$(pwd)/qir-stdlib-build" \
-        QIR_STDLIB_INCLUDES_DIR="$(pwd)/qir-stdlib-build/include" \
         BACKEND="lightning.kokkos" \
         BUILDALLMODULES="ON" \
         python3 -m pip install . -v
@@ -478,20 +399,10 @@
     - name: Checkout Catalyst repo
       uses: actions/checkout@v3
 
-    - name: Get Cached qir-stdlib Build
-      id: cache-qir-stdlib
-      uses: actions/cache@v3
-      with:
-        path: qir-stdlib-build
-        key: Linux-qir-stdlib-build
-        fail-on-cache-miss: True
-
     - name: Install Deps
       run: |
         sudo apt-get install -y python3 python3-pip libomp-dev make cmake clang ninja-build ccache
         python3 -m pip install -r requirements.txt
-        QIR_STDLIB_DIR="$(pwd)/qir-stdlib-build" \
-        QIR_STDLIB_INCLUDES_DIR="$(pwd)/qir-stdlib-build/include" \
         BACKEND="openqasm3" \
         BUILDALLMODULES="ON" \
         python3 -m pip install . -v
@@ -592,12 +503,6 @@
             C_COMPILER=$(which gcc) \
             CXX_COMPILER=$(which g++) \
             COMPILER_LAUNCHER="" \
-<<<<<<< HEAD
-            QIR_STDLIB_DIR="$(pwd)/qir-stdlib-build" \
-            QIR_STDLIB_INCLUDES_DIR="$(pwd)/qir-stdlib-build/include" \
-            ENABLE_OPENQASM=OFF \
-=======
->>>>>>> 087554cf
             ENABLE_LIGHTNING_KOKKOS=ON \
             CMAKE_ARGS="-DKokkos_ENABLE_OPENMP=ON -DENABLE_SANITIZER=ON" \
             make test-runtime
