# Copyright 2022-2023 Xanadu Quantum Technologies Inc.

# Licensed under the Apache License, Version 2.0 (the "License");
# you may not use this file except in compliance with the License.
# You may obtain a copy of the License at

#     http://www.apache.org/licenses/LICENSE-2.0

# Unless required by applicable law or agreed to in writing, software
# distributed under the License is distributed on an "AS IS" BASIS,
# WITHOUT WARRANTIES OR CONDITIONS OF ANY KIND, either express or implied.
# See the License for the specific language governing permissions and
# limitations under the License.
"""This module contains various functions for enabling Catalyst functionality
(such as mid-circuit measurements and advanced control flow) from PennyLane
while using :func:`~.qjit`.
"""

# pylint: disable=too-many-lines

import numbers
import pathlib
from functools import update_wrapper
from typing import Any, Callable, Iterable, List, Optional, Tuple, Union

import jax
import jax.numpy as jnp
import pennylane as qml
from jax._src.api_util import shaped_abstractify
from jax._src.lax.lax import _abstractify
from jax._src.tree_util import PyTreeDef, tree_flatten, tree_unflatten, treedef_is_leaf
from jax._src.typing import DTypeLike
from jax.core import eval_jaxpr, get_aval
from pennylane import QNode, QueuingManager
from pennylane.measurements import MidMeasureMP
from pennylane.operation import Operator
from pennylane.ops import Controlled
from pennylane.tape import QuantumTape

import catalyst
from catalyst.jax_primitives import (
    AbstractQreg,
    GradParams,
    adjoint_p,
    cond_p,
    expval_p,
    for_p,
    func_p,
    grad_p,
    jvp_p,
    probs_p,
    qmeasure_p,
<<<<<<< HEAD
    qwhile_p,
    tensor_init_p,
=======
>>>>>>> cdff8292
    vjp_p,
    while_p,
)
from catalyst.jax_tracer import (
    Function,
    HybridOp,
    HybridOpRegion,
    QRegPromise,
    deduce_avals,
    has_nested_tapes,
    trace_quantum_function,
    trace_quantum_tape,
    unify_result_types,
)
from catalyst.utils.contexts import EvaluationContext, EvaluationMode, JaxTracingContext
from catalyst.utils.exceptions import CompileError, DifferentiableCompileError
from catalyst.utils.jax_extras import (
    ClosedJaxpr,
    DynamicJaxprTracer,
    Jaxpr,
    ShapedArray,
    _initial_style_jaxpr,
    _input_type_to_tracers,
    convert_constvars_jaxpr,
    iinfo_or_none,
    initial_style_jaxprs_with_common_consts1,
    initial_style_jaxprs_with_common_consts2,
    new_inner_tracer,
    tree_structure,
    wrap_init,
)
from catalyst.utils.patching import Patcher


def _check_no_measurements(tape: QuantumTape) -> None:
    """Check the nested quantum tape for the absense of quantum measurements of any kind"""

    msg = "Quantum measurements are not allowed"

    if len(tape.measurements) > 0:
        raise ValueError(msg)
    for op in tape.operations:
        if has_nested_tapes(op):
            for r in [r for r in op.regions if r.quantum_tape is not None]:
                _check_no_measurements(r.quantum_tape)
        else:
            if isinstance(op, MidCircuitMeasure):
                raise ValueError(msg)


class QFunc:
    """A device specific quantum function.

    Args:
        qfunc (Callable): the quantum function
        shots (int): How many times the circuit should be evaluated (or sampled) to estimate
            the expectation values
        device (a derived class from QubitDevice): a device specification which determines
            the valid gate set for the quantum function
    """

    # The set of supported devices at runtime
    RUNTIME_DEVICES = (
        "lightning.qubit",
        "lightning.kokkos",
        "braket.aws.qubit",
        "braket.local.qubit",
    )

    def __init__(self, fn, device):
        self.func = fn
        self.device = device
        update_wrapper(self, fn)

    def __call__(self, *args, **kwargs):
        if isinstance(self, qml.QNode):
            if isinstance(self.device, qml.Device):
                name = self.device.short_name
            else:
                name = self.device.name

            is_known_device = name in QFunc.RUNTIME_DEVICES
            implements_c_interface = hasattr(self.device, "get_c_interface")
            is_valid_device = is_known_device or implements_c_interface
            if not is_valid_device:
                raise CompileError(
                    f"The {name} device is not supported for compilation at the moment."
                )

            # TODO:
            # Once all devices get converted to shared libraries this name should just be the path.
            backend_path_or_name = name
            if implements_c_interface:
                impl = self.device.get_c_interface()
                if not pathlib.Path(impl).is_file():
                    raise CompileError(f"Device at {impl} cannot be found!")

                backend_path_or_name = self.device.get_c_interface()

            backend_kwargs = {}
            if hasattr(self.device, "shots"):
                backend_kwargs["shots"] = self.device.shots if self.device.shots else 0
            if self.device.short_name == "braket.local.qubit":  # pragma: no cover
                backend_kwargs["backend"] = self.device._device._delegate.DEVICE_ID
            elif self.device.short_name == "braket.aws.qubit":  # pragma: no cover
                backend_kwargs["device_arn"] = self.device._device._arn
                if self.device._s3_folder:
                    backend_kwargs["s3_destination_folder"] = str(self.device._s3_folder)

            device = QJITDevice(
                self.device.shots, self.device.wires, backend_path_or_name, backend_kwargs
            )
        else:
            # Allow QFunc to still be used by itself for internal testing.
            device = self.device

        with EvaluationContext(EvaluationMode.QUANTUM_COMPILATION):
            jaxpr, shape = trace_quantum_function(self.func, device, args, kwargs)

        retval_tree = tree_structure(shape)

        def _eval_jaxpr(*args):
            return eval_jaxpr(jaxpr.jaxpr, jaxpr.consts, *args)

        args_data, _ = tree_flatten(args)

        wrapped = wrap_init(_eval_jaxpr)
        retval = func_p.bind(wrapped, *args_data, fn=self)

        return tree_unflatten(retval_tree, retval)


class QJITDevice(qml.QubitDevice):
    """QJIT device.

    A device that interfaces the compilation pipeline of Pennylane programs.

    Args:
        wires (int): the number of wires to initialize the device with
        shots (int): How many times the circuit should be evaluated (or sampled) to estimate
            the expectation values. Defaults to ``None`` if not specified. Setting
            to ``None`` results in computing statistics like expectation values and
            variances analytically
        backend_name (str): name of the device from the list of supported and compiled backend
            devices by the runtime
        backend_kwargs (Dict(str, AnyType)): An optional dictionary of the device specifications
    """

    name = "QJIT device"
    short_name = "qjit.device"
    pennylane_requires = "0.1.0"
    version = "0.0.1"
    author = ""
    operations = [
        "MidCircuitMeasure",
        "Cond",
        "WhileLoop",
        "ForLoop",
        "PauliX",
        "PauliY",
        "PauliZ",
        "Hadamard",
        "Identity",
        "S",
        "T",
        "PhaseShift",
        "RX",
        "RY",
        "RZ",
        "CNOT",
        "CY",
        "CZ",
        "SWAP",
        "IsingXX",
        "IsingYY",
        "IsingXY",
        "IsingZZ",
        "ControlledPhaseShift",
        "CRX",
        "CRY",
        "CRZ",
        "CRot",
        "CSWAP",
        "MultiRZ",
        "QubitUnitary",
        "Adjoint",
    ]
    observables = [
        "Identity",
        "PauliX",
        "PauliY",
        "PauliZ",
        "Hadamard",
        "Hermitian",
        "Hamiltonian",
    ]

    def __init__(self, shots=None, wires=None, backend_name=None, backend_kwargs=None):
        self.backend_name = backend_name if backend_name else "default"
        self.backend_kwargs = backend_kwargs if backend_kwargs else {}
        super().__init__(wires=wires, shots=shots)

    def apply(self, operations, **kwargs):
        """
        Raises: RuntimeError
        """
        raise RuntimeError("QJIT devices cannot apply operations.")  # pragma: no cover

    def default_expand_fn(self, circuit, max_expansion=10):
        """
        Most decomposition logic will be equivalent to PennyLane's decomposition.
        However, decomposition logic will differ in the following cases:

        1. All :class:`qml.QubitUnitary <pennylane.ops.op_math.Controlled>` operations
            will decompose to :class:`qml.QubitUnitary <pennylane.QubitUnitary>` operations.
        2. :class:`qml.ControlledQubitUnitary <pennylane.ControlledQubitUnitary>` operations
            will decompose to :class:`qml.QubitUnitary <pennylane.QubitUnitary>` operations.
        3. The list of device-supported gates employed by Catalyst is currently different than
            that of the ``lightning.qubit`` device, as defined by the
            :class:`~.pennylane_extensions.QJITDevice`.

        Args:
            circuit: circuit to expand
            max_expansion: the maximum number of expansion steps if no fixed-point is reached.
        """
        # Ensure catalyst.measure is used instead of qml.measure.
        if any(isinstance(op, MidMeasureMP) for op in circuit.operations):
            raise CompileError("Must use 'measure' from Catalyst instead of PennyLane.")

        # Fallback for controlled gates that won't decompose successfully.
        # Doing so before rather than after decomposition is generally a trade-off. For low
        # numbers of qubits, a unitary gate might be faster, while for large qubit numbers prior
        # decomposition is generally faster.
        # At the moment, bypassing decomposition for controlled gates will generally have a higher
        # success rate, as complex decomposition paths can fail to trace (c.f. PL #3521, #3522).

        def _decomp_controlled(self, *_args, **_kwargs):
            return [qml.QubitUnitary(qml.matrix(self), wires=self.wires)]

        with Patcher(
            (qml.ops.Controlled, "has_decomposition", lambda self: True),
            (qml.ops.Controlled, "decomposition", _decomp_controlled),
            # TODO: Remove once work_wires is no longer needed for decomposition.
            (qml.ops.MultiControlledX, "decomposition", _decomp_controlled),
        ):
            expanded_tape = super().default_expand_fn(circuit, max_expansion)

        self.check_validity(expanded_tape.operations, [])
        return expanded_tape


def qfunc(device):
    """A Device specific quantum function.

    Args:
        device (a derived class from QubitDevice): A device specification which determines
            the valid gate set for the quantum function.
        fn (Callable): the quantum function

    Returns:
        Grad: A QFunc object that denotes the the declaration of a quantum function.

    """

    assert device is not None

    def dec_no_params(fn):
        return QFunc(fn, device)

    return dec_no_params


Differentiable = Union[Function, QNode]
DifferentiableLike = Union[Differentiable, Callable, "catalyst.compilation_pipelines.QJIT"]


def _ensure_differentiable(f: DifferentiableLike) -> Differentiable:
    """Narrows down the set of the supported differentiable objects."""

    # Unwrap the function from an existing QJIT object.
    if isinstance(f, catalyst.compilation_pipelines.QJIT):
        f = f.user_function

    if isinstance(f, (Function, QNode)):
        return f
    elif isinstance(f, Callable):  # Keep at the bottom
        return Function(f)

    raise DifferentiableCompileError(f"Non-differentiable object passed: {type(f)}")


def _make_jaxpr_check_differentiable(f: Differentiable, grad_params: GradParams, *args) -> Jaxpr:
    """Gets the jaxpr of a differentiable function. Perform the required additional checks."""
    method = grad_params.method
    jaxpr = jax.make_jaxpr(f)(*args)

    assert len(jaxpr.eqns) == 1, "Expected jaxpr consisting of a single function call."
    assert jaxpr.eqns[0].primitive == func_p, "Expected jaxpr consisting of a single function call."

    for pos, arg in enumerate(jaxpr.in_avals):
        if arg.dtype.kind != "f" and pos in grad_params.argnum:
            raise DifferentiableCompileError(
                "Catalyst.grad/jacobian only supports differentiation on floating-point "
                f"arguments, got '{arg.dtype}' at position {pos}."
            )

    if grad_params.scalar_out:
        if not (len(jaxpr.out_avals) == 1 and jaxpr.out_avals[0].shape == ()):
            raise DifferentiableCompileError(
                f"Catalyst.grad only supports scalar-output functions, got {jaxpr.out_avals}"
            )

    for pos, res in enumerate(jaxpr.out_avals):
        if res.dtype.kind != "f":
            raise DifferentiableCompileError(
                "Catalyst.grad/jacobian only supports differentiation on floating-point "
                f"results, got '{res.dtype}' at position {pos}."
            )

    _verify_differentiable_child_qnodes(jaxpr, method)

    return jaxpr


def _verify_differentiable_child_qnodes(jaxpr, method):
    """Traverse QNodes being differentiated in the 'call graph' of the JAXPR to verify them."""
    visited = set()

    def traverse_children(jaxpr):
        for eqn in jaxpr.eqns:
            # The Python function is stored in the "fn" parameter of func_p JAXPR primitives.
            fn = eqn.params.get("fn")
            if fn and fn not in visited:
                child = eqn.params.get("call_jaxpr", None)
                if isinstance(fn, (qml.QNode, Grad)):
                    _check_created_jaxpr_gradient_methods(fn, method, child)
                if child and child not in visited:
                    traverse_children(child)
            visited.add(fn)

    traverse_children(jaxpr)


def _check_created_jaxpr_gradient_methods(f: Differentiable, method: str, jaxpr: Jaxpr):
    """Additional checks for the given jaxpr of a differentiable function."""
    if method == "fd":
        return

    if isinstance(f, Grad):
        raise DifferentiableCompileError(
            "Only finite difference can compute higher order derivatives"
        )

    assert isinstance(
        f, qml.QNode
    ), "Expected quantum differentiable node to be a qml.QNode or a catalyst.grad op"
    return_ops = []
    for res in jaxpr.outvars:
        for eq in reversed(jaxpr.eqns):  # pragma: no branch
            if res in eq.outvars:
                return_ops.append(eq.primitive)
                break

    if f.diff_method is None:
        raise DifferentiableCompileError(
            "Cannot differentiate a QNode explicitly marked non-differentiable (with"
            " diff_method=None)"
        )

    if f.diff_method == "parameter-shift" and any(
        prim not in [expval_p, probs_p] for prim in return_ops
    ):
        raise DifferentiableCompileError(
            "The parameter-shift method can only be used for QNodes "
            "which return either qml.expval or qml.probs."
        )
    if f.diff_method == "adjoint" and any(prim not in [expval_p] for prim in return_ops):
        raise DifferentiableCompileError(
            "The adjoint method can only be used for QNodes which return qml.expval."
        )


def _check_grad_params(
    method: str, scalar_out: bool, h: Optional[float], argnum: Optional[Union[int, List[int]]]
) -> GradParams:
    """Check common gradient parameters and produce a class``GradParams`` object"""
    methods = {"fd", "auto"}
    if method is None:
        method = "auto"
    if method not in methods:
        raise ValueError(
            f"Invalid differentiation method '{method}'. "
            f"Supported methods are: {' '.join(sorted(methods))}"
        )
    if method == "fd" and h is None:
        h = 1e-7
    if not (h is None or isinstance(h, numbers.Number)):
        raise ValueError(f"Invalid h value ({h}). None or number was excpected.")
    if argnum is None:
        argnum = [0]
    elif isinstance(argnum, int):
        argnum = [argnum]
    elif isinstance(argnum, tuple):
        argnum = list(argnum)
    elif isinstance(argnum, list) and all(isinstance(i, int) for i in argnum):
        pass
    else:
        raise ValueError(f"argnum should be integer or a list of integers, not {argnum}")
    return GradParams(method, scalar_out, h, argnum)


class Grad:
    """An object that specifies that a function will be differentiated.

    Args:
        fn (Differentiable): the function to differentiate
        method (str): the method used for differentiation
        h (float): the step-size value for the finite difference method
        argnum (list[int]): the argument indices which define over which arguments to differentiate

    Raises:
        ValueError: Higher-order derivatives and derivatives of non-QNode functions can only be
                    computed with the finite difference method.
        TypeError: Non-differentiable object was passed as `fn` argument.
    """

    def __init__(self, fn: Differentiable, *, grad_params: GradParams):
        self.fn = fn
        self.__name__ = f"grad.{fn.__name__}"
        self.grad_params = grad_params

    def __call__(self, *args, **kwargs):
        """Specifies that an actual call to the differentiated function.
        Args:
            args: the arguments to the differentiated function
        """
        EvaluationContext.check_is_tracing(
            "catalyst.grad can only be used from within @qjit decorated code."
        )
        jaxpr = _make_jaxpr_check_differentiable(self.fn, self.grad_params, *args)

        args_data, _ = tree_flatten(args)

        # It always returns list as required by catalyst control-flows
        return grad_p.bind(*args_data, jaxpr=jaxpr, fn=self, grad_params=self.grad_params)


def grad(f: DifferentiableLike, *, method=None, h=None, argnum=None):
    """A :func:`~.qjit` compatible gradient transformation for PennyLane/Catalyst.

    This function allows the gradient of a hybrid quantum-classical function
    to be computed within the compiled program.

    .. warning::

        Currently, higher-order differentiation is only supported by the finite-difference
        method.

    Args:
        f (Callable): a function or a function object to differentiate
        method (str): The method used for differentiation, which can be any of ``["auto", "fd"]``,
                      where:

                      - ``"auto"`` represents deferring the quantum differentiation to the method
                        specified by the QNode, while the classical computation is differentiated
                        using traditional auto-diff. Catalyst supports ``"parameter-shift"`` and
                        ``"adjoint"`` on internal QNodes. Notably, QNodes with
                        ``diff_method="finite-diff"`` is not supported with ``"auto"``.

                      - ``"fd"`` represents first-order finite-differences for the entire hybrid
                        function.

        h (float): the step-size value for the finite-difference (``"fd"``) method
        argnum (Tuple[int, List[int]]): the argument indices to differentiate

    Returns:
        Callable: A callable object that computes the gradient of the wrapped function for the given
                  arguments.

    Raises:
        ValueError: Invalid method or step size parameters.
        DifferentiableCompilerError: Called on a function that doesn't return a single scalar.

    .. note::

        Any JAX-compatible optimization library, such as `JAXopt
        <https://jaxopt.github.io/stable/index.html>`_, can be used
        alongside ``grad`` for JIT-compatible variational workflows.
        See the :doc:`/dev/quick_start` for examples.

    .. seealso:: :func:`~.jacobian`

    **Example 1 (Classical preprocessing)**

    .. code-block:: python

        dev = qml.device("lightning.qubit", wires=1)

        @qjit
        def workflow(x):
            @qml.qnode(dev)
            def circuit(x):
                qml.RX(jnp.pi * x, wires=0)
                return qml.expval(qml.PauliY(0))

            g = grad(circuit)
            return g(x)

    >>> workflow(2.0)
    array(-3.14159265)

    **Example 2 (Classical preprocessing and postprocessing)**

    .. code-block:: python

        dev = qml.device("lightning.qubit", wires=1)

        @qjit
        def grad_loss(theta):
            @qml.qnode(dev, diff_method="adjoint")
            def circuit(theta):
                qml.RX(jnp.exp(theta ** 2) / jnp.cos(theta / 4), wires=0)
                return qml.expval(qml.PauliZ(wires=0))

            def loss(theta):
                return jnp.pi / jnp.tanh(circuit(theta))

            return catalyst.grad(loss, method="auto")(theta)

    >>> grad_loss(1.0)
    array(-1.90958669)

    **Example 3 (Multiple QNodes with their own differentiation methods)**

    .. code-block:: python

        dev = qml.device("lightning.qubit", wires=1)

        @qjit
        def grad_loss(theta):
            @qml.qnode(dev, diff_method="parameter-shift")
            def circuit_A(params):
                qml.RX(jnp.exp(params[0] ** 2) / jnp.cos(params[1] / 4), wires=0)
                return qml.probs()

            @qml.qnode(dev, diff_method="adjoint")
            def circuit_B(params):
                qml.RX(jnp.exp(params[1] ** 2) / jnp.cos(params[0] / 4), wires=0)
                return qml.expval(qml.PauliZ(wires=0))

            def loss(params):
                return jnp.prod(circuit_A(params)) + circuit_B(params)

            return catalyst.grad(loss)(theta)

    >>> grad_loss(jnp.array([1.0, 2.0]))
    array([ 0.57367285, 44.4911605 ])

    **Example 4 (Purely classical functions)**

    .. code-block:: python

        def square(x: float):
            return x ** 2

        @qjit
        def dsquare(x: float):
            return catalyst.grad(square)(x)

    >>> dsquare(2.3)
    array(4.6)
    """
    scalar_out = True
    return Grad(
        _ensure_differentiable(f), grad_params=_check_grad_params(method, scalar_out, h, argnum)
    )


def jacobian(f: DifferentiableLike, *, method=None, h=None, argnum=None):
    """A :func:`~.qjit` compatible Jacobian transformation for PennyLane/Catalyst.

    This function allows the Jacobian of a hybrid quantum-classical function
    to be computed within the compiled program.

    Args:
        f (Callable): a function or a function object to differentiate
        method (str): The method used for differentiation, which can be any of ``["auto", "fd"]``,
                      where:

                      - ``"auto"`` represents deferring the quantum differentiation to the method
                        specified by the QNode, while the classical computation is differentiated
                        using traditional auto-diff. Catalyst supports ``"parameter-shift"`` and
                        ``"adjoint"`` on internal QNodes. Notably, QNodes with
                        ``diff_method="finite-diff"`` is not supported with ``"auto"``.

                      - ``"fd"`` represents first-order finite-differences for the entire hybrid
                        function.

        h (float): the step-size value for the finite-difference (``"fd"``) method
        argnum (Tuple[int, List[int]]): the argument indices to differentiate

    Returns:
        Callable: A callable object that computes the Jacobian of the wrapped function for the given
                  arguments.

    Raises:
        ValueError: Invalid method or step size parameters.

    .. note::

        Any JAX-compatible optimization library, such as `JAXopt
        <https://jaxopt.github.io/stable/index.html>`_, can be used
        alongside ``jacobian`` for JIT-compatible variational workflows.
        See the :doc:`/dev/quick_start` for examples.

    .. seealso:: :func:`~.grad`

    **Example**

    .. code-block:: python

        dev = qml.device("lightning.qubit", wires=1)

        @qjit
        def workflow(x):
            @qml.qnode(dev)
            def circuit(x):
                qml.RX(jnp.pi * x[0], wires=0)
                qml.RY(x[1], wires=0)
                return qml.probs()

            g = jacobian(circuit)
            return g(x)

    >>> workflow(jnp.array([2.0, 1.0]))
    array([[-1.32116540e-07,  1.33781874e-07],
           [-4.20735506e-01,  4.20735506e-01]])
    """
    scalar_out = False
    return Grad(
        _ensure_differentiable(f), grad_params=_check_grad_params(method, scalar_out, h, argnum)
    )


# pylint: disable=too-many-arguments
def jvp(f: DifferentiableLike, params, tangents, *, method=None, h=None, argnum=None):
    """A :func:`~.qjit` compatible Jacobian-vector product for PennyLane/Catalyst.

    This function allows the Jacobian-vector Product of a hybrid quantum-classical function to be
    computed within the compiled program.

    Args:
        f (Callable): Function-like object to calculate JVP for
        params (List[Array]): List (or a tuple) of the function arguments specifying the point
                              to calculate JVP at. A subset of these parameters are declared as
                              differentiable by listing their indices in the ``argnum`` parameter.
        tangents(List[Array]): List (or a tuple) of tangent values to use in JVP. The list size and
                               shapes must match the ones of differentiable params.
        method(str): Differentiation method to use, same as in :func:`~.grad`.
        h (float): the step-size value for the finite-difference (``"fd"``) method
        argnum (Union[int, List[int]]): the params' indices to differentiate.

    Returns (Tuple[Array]):
        Return values of ``f`` paired with the JVP values.

    Raises:
        TypeError: invalid parameter types
        ValueError: invalid parameter values

    **Example 1 (basic usage)**

    .. code-block:: python

        @qjit
        def jvp(params, tangent):
          def f(x):
              y = [jnp.sin(x[0]), x[1] ** 2, x[0] * x[1]]
              return jnp.stack(y)

          return catalyst.jvp(f, [params], [tangent])

    >>> x = jnp.array([0.1, 0.2])
    >>> tangent = jnp.array([0.3, 0.6])
    >>> jvp(x, tangent)
    [array([0.09983342, 0.04      , 0.02      ]),
    array([0.29850125, 0.24000006, 0.12      ])]

    **Example 2 (argnum usage)**

    Here we show how to use ``argnum`` to ignore the non-differentiable parameter ``n`` of the
    target function. Note that the length and shapes of tangents must match the length and shape of
    primal parameters which we mark as differentiable by passing their indices to ``argnum``.

    .. code-block:: python

        @qjit
        @qml.qnode(qml.device("lightning.qubit", wires=2))
        def circuit(n, params):
            qml.RX(params[n, 0], wires=n)
            qml.RY(params[n, 1], wires=n)
            return qml.expval(qml.PauliZ(1))

        @qjit
        def workflow(primals, tangents):
            return catalyst.jvp(circuit, [1, primals], [tangents], argnum=[1])

    >>> params = jnp.array([[0.54, 0.3154], [0.654, 0.123]])
    >>> dy = jnp.array([[1.0, 1.0], [1.0, 1.0]])
    >>> workflow(params, dy)
    [array(0.78766064), array(-0.7011436)]
    """
    EvaluationContext.check_is_tracing(
        "catalyst.jvp can only be used from within @qjit decorated code."
    )

    def _check(x, hint):
        if not isinstance(x, Iterable):
            raise ValueError(f"vjp '{hint}' argument must be an iterable, not {type(x)}")
        return x

    params = _check(params, "params")
    tangents = _check(tangents, "tangents")
    fn: Differentiable = _ensure_differentiable(f)
    scalar_out = False
    grad_params = _check_grad_params(method, scalar_out, h, argnum)
    jaxpr = _make_jaxpr_check_differentiable(fn, grad_params, *params)
    return jvp_p.bind(*params, *tangents, jaxpr=jaxpr, fn=fn, grad_params=grad_params)


# pylint: disable=too-many-arguments
def vjp(f: DifferentiableLike, params, cotangents, *, method=None, h=None, argnum=None):
    """A :func:`~.qjit` compatible Vector-Jacobian product for PennyLane/Catalyst.

    This function allows the Vector-Jacobian Product of a hybrid quantum-classical function to be
    computed within the compiled program.

    Args:
        f(Callable): Function-like object to calculate JVP for
        params(List[Array]): List (or a tuple) of f's arguments specifying the point to calculate
                             VJP at. A subset of these parameters are declared as
                             differentiable by listing their indices in the ``argnum`` parameter.
        cotangents(List[Array]): List (or a tuple) of tangent values to use in JVP. The list size
                                 and shapes must match the size and shape of ``f`` outputs.
        method(str): Differentiation method to use, same as in ``grad``.
        h (float): the step-size value for the finite-difference (``"fd"``) method
        argnum (Union[int, List[int]]): the params' indices to differentiate.

    Returns (Tuple[Array]):
        Return values of ``f`` paired with the JVP values.

    Raises:
        TypeError: invalid parameter types
        ValueError: invalid parameter values

    **Example**

    .. code-block:: python

        @qjit
        def vjp(params, cotangent):
          def f(x):
              y = [jnp.sin(x[0]), x[1] ** 2, x[0] * x[1]]
              return jnp.stack(y)

          return catalyst.vjp(f, [params], [cotangent])

    >>> x = jnp.array([0.1, 0.2])
    >>> dy = jnp.array([-0.5, 0.1, 0.3])
    >>> vjp(x, dy)
    [array([0.09983342, 0.04      , 0.02      ]),
    array([-0.43750208,  0.07000001])]
    """
    EvaluationContext.check_is_tracing(
        "catalyst.vjp can only be used from within @qjit decorated code."
    )

    def _check(x, hint):
        if not isinstance(x, Iterable):
            raise ValueError(f"vjp '{hint}' argument must be an iterable, not {type(x)}")
        return x

    params = _check(params, "params")
    cotangents = _check(cotangents, "cotangents")
    fn: Differentiable = _ensure_differentiable(f)
    scalar_out = False
    grad_params = _check_grad_params(method, scalar_out, h, argnum)
    jaxpr = _make_jaxpr_check_differentiable(fn, grad_params, *params)
    return vjp_p.bind(*params, *cotangents, jaxpr=jaxpr, fn=fn, grad_params=grad_params)


def _aval_to_primitive_type(aval):
    if isinstance(aval, DynamicJaxprTracer):
        aval = aval.strip_weak_type()
    if isinstance(aval, ShapedArray):
        aval = aval.dtype
    assert not isinstance(aval, (list, dict)), f"Unexpected type {aval}"
    return aval


def _check_single_bool_value(tree: PyTreeDef, avals: List[Any]) -> None:
    if not treedef_is_leaf(tree):
        raise TypeError(
            f"A single boolean scalar was expected, got the value of tree-shape: {tree}."
        )
    assert len(avals) == 1, f"{avals} does not match {tree}"
    dtype = _aval_to_primitive_type(avals[0])
    if dtype not in (bool, jnp.bool_):
        raise TypeError(f"A single boolean scalar was expected, got the value {avals[0]}.")


def _check_cond_same_shapes(trees: List[PyTreeDef], avals: List[List[Any]]) -> None:
    assert len(trees) == len(avals), f"Input trees ({trees}) don't match input avals ({avals})"
    expected_tree = trees[0]
    for tree in list(trees)[1:]:
        if tree != expected_tree:
            raise TypeError("Conditional requires consistent return types across all branches")


class ForLoop(HybridOp):
    """PennyLane ForLoop Operation."""

    binder = for_p.bind

    def trace_quantum(self, ctx, device, trace, qrp) -> QRegPromise:
        op = self
        inner_trace = op.regions[0].trace
        inner_tape = op.regions[0].quantum_tape
        res_classical_tracers = op.regions[0].res_classical_tracers

        with EvaluationContext.frame_tracing_context(ctx, inner_trace):
            qreg_in = _input_type_to_tracers(inner_trace.new_arg, [AbstractQreg()])[0]
            qrp_out = trace_quantum_tape(inner_tape, device, qreg_in, ctx, inner_trace)
            qreg_out = qrp_out.actualize()
            jaxpr, _, consts = ctx.frames[inner_trace].to_jaxpr2(res_classical_tracers + [qreg_out])

        step = op.in_classical_tracers[2]
        apply_reverse_transform = isinstance(step, int) and step < 0
        qreg = qrp.actualize()
        qrp2 = QRegPromise(
            op.bind_overwrite_classical_tracers(
                ctx,
                trace,
                op.in_classical_tracers[0],
                op.in_classical_tracers[1],
                step,
                *(consts + op.in_classical_tracers[3:] + [qreg]),
                body_jaxpr=ClosedJaxpr(convert_constvars_jaxpr(jaxpr), ()),
                body_nconsts=len(consts),
                apply_reverse_transform=apply_reverse_transform,
            )
        )
        return qrp2


class MidCircuitMeasure(HybridOp):
    """Operation representing a mid-circuit measurement."""

    binder = qmeasure_p.bind

    def trace_quantum(self, ctx, device, trace, qrp) -> QRegPromise:
        op = self
        wire = op.in_classical_tracers[0]
        qubit = qrp.extract([wire])[0]
        qubit2 = op.bind_overwrite_classical_tracers(ctx, trace, qubit)
        qrp.insert([wire], [qubit2])
        return qrp


class Cond(HybridOp):
    """PennyLane's conditional operation."""

    binder = cond_p.bind

    def trace_quantum(self, ctx, device, trace, qrp) -> QRegPromise:
        jaxprs, consts = [], []
        op = self
        for region in op.regions:
            with EvaluationContext.frame_tracing_context(ctx, region.trace):
                qreg_in = _input_type_to_tracers(region.trace.new_arg, [AbstractQreg()])[0]
                qrp_out = trace_quantum_tape(
                    region.quantum_tape, device, qreg_in, ctx, region.trace
                )
                qreg_out = qrp_out.actualize()
                jaxpr, _, const = ctx.frames[region.trace].to_jaxpr2(
                    region.res_classical_tracers + [qreg_out]
                )
                jaxprs.append(jaxpr)
                consts.append(const)

        jaxprs2, combined_consts = initial_style_jaxprs_with_common_consts2(jaxprs, consts)

        qreg = qrp.actualize()
        qrp2 = QRegPromise(
            op.bind_overwrite_classical_tracers(
                ctx,
                trace,
                *(op.in_classical_tracers + combined_consts + [qreg]),
                branch_jaxprs=unify_result_types(jaxprs2),
            )
        )
        return qrp2


class WhileLoop(HybridOp):
    """PennyLane's while loop operation."""

    binder = while_p.bind

    def trace_quantum(self, ctx, device, trace, qrp) -> QRegPromise:
        cond_trace = self.regions[0].trace
        res_classical_tracers = self.regions[0].res_classical_tracers
        with EvaluationContext.frame_tracing_context(ctx, cond_trace):
            _input_type_to_tracers(cond_trace.new_arg, [AbstractQreg()])
            cond_jaxpr, _, cond_consts = ctx.frames[cond_trace].to_jaxpr2(res_classical_tracers)

        body_trace = self.regions[1].trace
        body_tape = self.regions[1].quantum_tape
        res_classical_tracers = self.regions[1].res_classical_tracers
        with EvaluationContext.frame_tracing_context(ctx, body_trace):
            qreg_in = _input_type_to_tracers(body_trace.new_arg, [AbstractQreg()])[0]
            qrp_out = trace_quantum_tape(body_tape, device, qreg_in, ctx, body_trace)
            qreg_out = qrp_out.actualize()
            body_jaxpr, _, body_consts = ctx.frames[body_trace].to_jaxpr2(
                res_classical_tracers + [qreg_out]
            )

        qreg = qrp.actualize()
        qrp2 = QRegPromise(
            self.bind_overwrite_classical_tracers(
                ctx,
                trace,
                *(cond_consts + body_consts + self.in_classical_tracers + [qreg]),
                cond_jaxpr=ClosedJaxpr(convert_constvars_jaxpr(cond_jaxpr), ()),
                body_jaxpr=ClosedJaxpr(convert_constvars_jaxpr(body_jaxpr), ()),
                cond_nconsts=len(cond_consts),
                body_nconsts=len(body_consts),
            )
        )
        return qrp2


class Adjoint(HybridOp):
    """PennyLane's adjoint operation"""

    binder = adjoint_p.bind

    def trace_quantum(self, ctx, device, trace, qrp) -> QRegPromise:
        op = self
        body_trace = op.regions[0].trace
        body_tape = op.regions[0].quantum_tape
        res_classical_tracers = op.regions[0].res_classical_tracers
        with EvaluationContext.frame_tracing_context(ctx, body_trace):
            qreg_in = _input_type_to_tracers(body_trace.new_arg, [AbstractQreg()])[0]
            qrp_out = trace_quantum_tape(body_tape, device, qreg_in, ctx, body_trace)
            qreg_out = qrp_out.actualize()
            body_jaxpr, _, body_consts = ctx.frames[body_trace].to_jaxpr2(
                res_classical_tracers + [qreg_out]
            )

        qreg = qrp.actualize()
        args, args_tree = tree_flatten((body_consts, op.in_classical_tracers, [qreg]))
        op_results = adjoint_p.bind(
            *args,
            args_tree=args_tree,
            jaxpr=ClosedJaxpr(convert_constvars_jaxpr(body_jaxpr), ()),
        )
        qrp2 = QRegPromise(op_results[-1])
        return qrp2


class QCtrl(HybridOp):
    """Catalyst quantum ctrl operation"""

    def __init__(
        self, *args, control_wire_tracers, control_value_tracers, work_wire_tracers, **kwargs
    ):
        self.control_wire_tracers: List[Any] = control_wire_tracers
        self.control_value_tracers: List[Any] = control_value_tracers
        self.work_wire_tracers: Optional[List[Any]] = work_wire_tracers
        super().__init__(*args, **kwargs)

    def trace_quantum(self, ctx, device, trace, qrp) -> QRegPromise:
        raise NotImplementedError("QCtrl does not support JAX quantum tracing")  # pragma: no cover

    def compute_decomposition(self, *params, wires=None, **hyperparameters):
        """Compute quantum decomposition of the gate by recursively scanning the nested tape and
        distributing the quantum control operaiton over the tape operations."""
        assert len(self.regions) == 1, "Qctrl is expected to have one region"
        assert len(params) == 0, "Decomposition parameters should be empty"
        assert len(hyperparameters) == 0, "Decomposition hyperparameters should be empty"
        assert wires is self.wires, "Altering wires is not supported"

        _check_no_measurements(self.regions[0].quantum_tape)
        new_tape = qctrl_distribute(
            self.regions[0].quantum_tape,
            self.control_wire_tracers,
            self.control_value_tracers,
            self.work_wire_tracers,
        )
        return new_tape.operations


def qctrl_distribute(
    tape: QuantumTape,
    control_wires: List[Any],
    control_values: List[Any],
    work_wires: Optional[List[Any]] = None,
) -> QuantumTape:
    """Distribute the quantum control operation, described by ``control_wires`` and
    ``control_values``, over all the operations on the nested quantum tape.
    """
    # Note: The transformation modifies operations in the source quantum tape, so we must not use it
    # after we called this function.
    assert len(control_wires) > 0, "This transformation expects a non-empty list of control_wires"
    assert len(control_wires) == len(control_values), (
        f"Length of the control_values ({len(control_values)}) must be equal "
        f"to the lenght of control_wires ({len(control_wires)})"
    )
    ctx = EvaluationContext.get_main_tracing_context()
    ops2 = []
    for op in tape.operations:
        if has_nested_tapes(op):
            if isinstance(op, QCtrl):
                for region in [region for region in op.regions if region.quantum_tape is not None]:
                    tape2 = qctrl_distribute(
                        region.quantum_tape,
                        control_wires + op.control_wire_tracers,
                        control_values + op.control_value_tracers,
                        ((work_wires or []) + (op.work_wire_tracers or []))
                        if (work_wires is not None or op.work_wire_tracers is not None)
                        else None,
                    )
                    ops2.extend(tape2.operations)
            else:
                for region in [region for region in op.regions if region.quantum_tape is not None]:
                    with EvaluationContext.frame_tracing_context(ctx, region.trace):
                        region.quantum_tape = qctrl_distribute(
                            region.quantum_tape, control_wires, control_values, work_wires
                        )
                ops2.append(op)
        else:
            ops2.append(
                Controlled(
                    type(op)(*op.parameters, wires=op.wires),
                    control_wires=qml.wires.Wires(control_wires),
                    control_values=control_values,
                    work_wires=work_wires,
                )
            )
    return QuantumTape(ops2, tape.measurements)


class CondCallable:
    """User-facing wrapper provoding "else_if" and "otherwise" public methods.
    Some code in this class has been adapted from the cond implementation in the JAX project at
    https://github.com/google/jax/blob/jax-v0.4.1/jax/_src/lax/control_flow/conditionals.py
    released under the Apache License, Version 2.0, with the following copyright notice:

    Copyright 2021 The JAX Authors.
    """

    def __init__(self, pred, true_fn):
        self.preds = [pred]
        self.branch_fns = [true_fn]
        self.otherwise_fn = lambda: None

    def else_if(self, pred):
        """
        Block of code to be run if this predicate evaluates to true, skipping all subsequent
        conditional blocks.

        Args:
            pred (bool): The predicate that will determine if this branch is executed.

        Returns:
            A callable decorator that wraps this 'else if' branch of the conditional and returns
            self.
        """

        def decorator(branch_fn):
            if branch_fn.__code__.co_argcount != 0:
                raise TypeError(
                    "Conditional 'else if' function is not allowed to have any arguments"
                )
            self.preds.append(pred)
            self.branch_fns.append(branch_fn)
            return self

        return decorator

    def otherwise(self, otherwise_fn):
        """Block of code to be run if the predicate evaluates to false.

        Args:
            false_fn (Callable): The code to be run in case the condition was not met.

        Returns:
            self
        """
        if otherwise_fn.__code__.co_argcount != 0:
            raise TypeError("Conditional 'False' function is not allowed to have any arguments")
        self.otherwise_fn = otherwise_fn
        return self

    def _call_with_quantum_ctx(self, ctx):
        outer_trace = ctx.trace
        in_classical_tracers = self.preds
        regions: List[HybridOpRegion] = []

        out_trees, out_avals = [], []
        for branch in self.branch_fns + [self.otherwise_fn]:
            quantum_tape = QuantumTape()
            with EvaluationContext.frame_tracing_context(ctx) as inner_trace:
                wffa, _, out_tree = deduce_avals(branch, [], {})
                with QueuingManager.stop_recording(), quantum_tape:
                    res_classical_tracers = [inner_trace.full_raise(t) for t in wffa.call_wrapped()]
            regions.append(HybridOpRegion(inner_trace, quantum_tape, [], res_classical_tracers))
            out_trees.append(out_tree())
            out_avals.append(res_classical_tracers)

        _check_cond_same_shapes(out_trees, out_avals)
        res_avals = list(map(shaped_abstractify, res_classical_tracers))
        out_classical_tracers = [new_inner_tracer(outer_trace, aval) for aval in res_avals]
        Cond(in_classical_tracers, out_classical_tracers, regions)
        return tree_unflatten(out_tree(), out_classical_tracers)

    def _call_with_classical_ctx(self):
        args, args_tree = tree_flatten([])
        args_avals = tuple(map(_abstractify, args))
        branch_jaxprs, consts, out_trees = initial_style_jaxprs_with_common_consts1(
            (*self.branch_fns, self.otherwise_fn), args_tree, args_avals, "cond"
        )
        _check_cond_same_shapes(out_trees, [j.out_avals for j in branch_jaxprs])
        branch_jaxprs = unify_result_types(branch_jaxprs)
        out_classical_tracers = cond_p.bind(*(self.preds + consts), branch_jaxprs=branch_jaxprs)
        return tree_unflatten(out_trees[0], out_classical_tracers)

    def _call_during_interpretation(self):
        for pred, branch_fn in zip(self.preds, self.branch_fns):
            if pred:
                return branch_fn()
        return self.otherwise_fn()

    def __call__(self):
        mode, ctx = EvaluationContext.get_evaluation_mode()
        if mode == EvaluationMode.QUANTUM_COMPILATION:
            return self._call_with_quantum_ctx(ctx)
        elif mode == EvaluationMode.CLASSICAL_COMPILATION:
            return self._call_with_classical_ctx()
        else:
            assert mode == EvaluationMode.INTERPRETATION, f"Unsupported evaluation mode {mode}"
            return self._call_during_interpretation()


def cond(pred: DynamicJaxprTracer):
    """A :func:`~.qjit` compatible decorator for if-else conditionals in PennyLane/Catalyst.

    .. note::

        Catalyst can automatically convert Python if-statements for you. Requires setting
        ``autograph=True``, see the :func:`~.qjit` function or documentation page for more details.

    This form of control flow is a functional version of the traditional if-else conditional. This
    means that each execution path, an 'if' branch, any 'else if' branches, and a final 'otherwise'
    branch, is provided as a separate function. All functions will be traced during compilation,
    but only one of them will be executed at runtime, depending on the value of one or more
    Boolean predicates. The JAX equivalent is the ``jax.lax.cond`` function, but this version is
    optimized to work with quantum programs in PennyLane. This version also supports an 'else if'
    construct which the JAX version does not.

    Values produced inside the scope of a conditional can be returned to the outside context, but
    the return type signature of each branch must be identical. If no values are returned, the
    'otherwise' branch is optional. Refer to the example below to learn more about the syntax of
    this decorator.

    This form of control flow can also be called from the Python interpreter without needing to use
    :func:`~.qjit`.

    Args:
        pred (bool): the first predicate with which to control the branch to execute

    Returns:
        A callable decorator that wraps the first 'if' branch of the conditional.

    Raises:
        AssertionError: Branch functions cannot have arguments.

    **Example**

    .. code-block:: python

        dev = qml.device("lightning.qubit", wires=1)

        @qjit
        @qml.qnode(dev)
        def circuit(x: float):

            # define a conditional ansatz
            @cond(x > 1.4)
            def ansatz():
                qml.RX(x, wires=0)
                qml.Hadamard(wires=0)

            @ansatz.otherwise
            def ansatz():
                qml.RY(x, wires=0)

            # apply the conditional ansatz
            ansatz()

            return qml.expval(qml.PauliZ(0))

    >>> circuit(1.4)
    array(0.16996714)
    >>> circuit(1.6)
    array(0.)

    Additional 'else-if' clauses can also be included via the ``else_if`` method:

    .. code-block:: python

        @qjit
        @qml.qnode(dev)
        def circuit(x):

            @catalyst.cond(x > 2.7)
            def cond_fn():
                qml.RX(x, wires=0)

            @cond_fn.else_if(x > 1.4)
            def cond_elif():
                qml.RY(x, wires=0)

            @cond_fn.otherwise
            def cond_else():
                qml.RX(x ** 2, wires=0)

            cond_fn()

            return qml.probs(wires=0)

    The conditional function is permitted to also return values.
    Any value that is supported by JAX JIT compilation is supported as a return
    type.

    .. code-block:: python

        @cond(predicate: bool)
        def conditional_fn():
            # do something when the predicate is true
            return "optionally return some value"

        @conditional_fn.otherwise
        def conditional_fn():
            # optionally define an alternative execution path
            return "if provided, return types need to be identical in both branches"

        ret_val = conditional_fn()  # must invoke the defined function

    .. details::
        :title: Usage details
        :href: usage-details

        There are various constraints and restrictions that should be kept in mind
        when working with conditionals in Catalyst.

        The return values of all branches of :func:`~.cond` must be the same type.
        Returning different types, or ommitting a return value in one branch (e.g.,
        returning ``None``) but not in others will result in an error.

        >>> @qjit
        ... def f(x: float):
        ...     @cond(x > 1.5)
        ...     def cond_fn():
        ...         return x ** 2  # float
        ...     @cond_fn.otherwise
        ...     def else_branch():
        ...         return 6  # int
        ...     return cond_fn()
        TypeError: Conditional requires consistent return types across all branches, got:
        - Branch at index 0: [ShapedArray(float64[], weak_type=True)]
        - Branch at index 1: [ShapedArray(int64[], weak_type=True)]
        Please specify an else branch if none was specified.
        >>> @qjit
        ... def f(x: float):
        ...     @cond(x > 1.5)
        ...     def cond_fn():
        ...         return x ** 2  # float
        ...     @cond_fn.otherwise
        ...     def else_branch():
        ...         return 6.  # float
        ...     return cond_fn()
        >>> f(1.5)
        array(6.)

        Similarly, the else (``my_cond_fn.otherwise``) may be omitted **as long as
        other branches do not return any values**. If other branches do return values,
        the else branch must be specified.

        >>> @qjit
        ... def f(x: float):
        ...     @cond(x > 1.5)
        ...     def cond_fn():
        ...         return x ** 2
        ...     return cond_fn()
        TypeError: Conditional requires consistent return types across all branches, got:
        - Branch at index 0: [ShapedArray(float64[], weak_type=True)]
        - Branch at index 1: []
        Please specify an else branch if none was specified.

        >>> @qjit
        ... def f(x: float):
        ...     @cond(x > 1.5)
        ...     def cond_fn():
        ...         return x ** 2
        ...     @cond_fn.otherwise
        ...     def else_branch():
        ...         return x
        ...     return cond_fn()
        >>> f(1.6)
        array(2.56)
    """

    def _decorator(true_fn: Callable):
        if true_fn.__code__.co_argcount != 0:
            raise TypeError("Conditional 'True' function is not allowed to have any arguments")
        return CondCallable(pred, true_fn)

    return _decorator


def for_loop(lower_bound, upper_bound, step):
    """A :func:`~.qjit` compatible for-loop decorator for PennyLane/Catalyst.

    .. note::

        Catalyst can automatically convert Python for loop statements for you. Requires setting
        ``autograph=True``, see the :func:`~.qjit` function or documentation page for more details.

    This for-loop representation is a functional version of the traditional
    for-loop, similar to ``jax.cond.fori_loop``. That is, any variables that
    are modified across iterations need to be provided as inputs/outputs to
    the loop body function:

    - Input arguments contain the value of a variable at the start of an
      iteration.

    - output arguments contain the value at the end of the iteration. The
      outputs are then fed back as inputs to the next iteration.

    The final iteration values are also returned from the transformed
    function.

    This form of control flow can also be called from the Python interpreter without needing to use
    :func:`~.qjit`.

    The semantics of ``for_loop`` are given by the following Python pseudo-code:

    .. code-block:: python

        def for_loop(lower_bound, upper_bound, step, loop_fn, *args):
            for i in range(lower_bound, upper_bound, step):
                args = loop_fn(i, *args)
            return args

    Unlike ``jax.cond.fori_loop``, the step can be negative if it is known at tracing time
    (i.e. constant). If a non-constant negative step is used, the loop will produce no iterations.

    Args:
        lower_bound (int): starting value of the iteration index
        upper_bound (int): (exclusive) upper bound of the iteration index
        step (int): increment applied to the iteration index at the end of each iteration

    Returns:
        Callable[[int, ...], ...]: A wrapper around the loop body function.
        Note that the loop body function must always have the iteration index as its first argument,
        which can be used arbitrarily inside the loop body. As the value of the index across
        iterations is handled automatically by the provided loop bounds, it must not be returned
        from the function.

    **Example**


    .. code-block:: python

        dev = qml.device("lightning.qubit", wires=1)

        @qjit
        @qml.qnode(dev)
        def circuit(n: int, x: float):

            def loop_rx(i, x):
                # perform some work and update (some of) the arguments
                qml.RX(x, wires=0)

                # update the value of x for the next iteration
                return jnp.sin(x)

            # apply the for loop
            final_x = for_loop(0, n, 1)(loop_rx)(x)

            return qml.expval(qml.PauliZ(0)), final_x

    >>> circuit(7, 1.6)
    [array(0.97926626), array(0.55395718)]
    """

    def _body_query(body_fn):
        def _call_handler(*init_state):
            def _call_with_quantum_ctx(ctx: JaxTracingContext):
                quantum_tape = QuantumTape()
                outer_trace = ctx.trace
                with EvaluationContext.frame_tracing_context(ctx) as inner_trace:
                    in_classical_tracers = [
                        lower_bound,
                        upper_bound,
                        step,
                        lower_bound,
                    ] + tree_flatten(init_state)[0]
                    wffa, in_avals, body_tree = deduce_avals(
                        body_fn, [lower_bound] + list(init_state), {}
                    )
                    arg_classical_tracers = _input_type_to_tracers(inner_trace.new_arg, in_avals)
                    with QueuingManager.stop_recording(), quantum_tape:
                        res_classical_tracers = [
                            inner_trace.full_raise(t)
                            for t in wffa.call_wrapped(*arg_classical_tracers)
                        ]

                res_avals = list(map(shaped_abstractify, res_classical_tracers))
                out_classical_tracers = [new_inner_tracer(outer_trace, aval) for aval in res_avals]
                ForLoop(
                    in_classical_tracers,
                    out_classical_tracers,
                    [
                        HybridOpRegion(
                            inner_trace, quantum_tape, arg_classical_tracers, res_classical_tracers
                        )
                    ],
                )

                return tree_unflatten(body_tree(), out_classical_tracers)

            def _call_with_classical_ctx():
                iter_arg = lower_bound
                init_vals, in_tree = tree_flatten((iter_arg, *init_state))
                init_avals = tuple(_abstractify(val) for val in init_vals)
                body_jaxpr, body_consts, body_tree = _initial_style_jaxpr(
                    body_fn, in_tree, init_avals, "for_loop"
                )

                apply_reverse_transform = isinstance(step, int) and step < 0
                out_classical_tracers = for_p.bind(
                    lower_bound,
                    upper_bound,
                    step,
                    *(body_consts + init_vals),
                    body_jaxpr=body_jaxpr,
                    body_nconsts=len(body_consts),
                    apply_reverse_transform=apply_reverse_transform,
                )

                return tree_unflatten(body_tree, out_classical_tracers)

            def _call_during_interpretation():
                args = init_state
                fn_res = args if len(args) > 1 else args[0] if len(args) == 1 else None
                for i in range(lower_bound, upper_bound, step):
                    fn_res = body_fn(i, *args)
                    args = fn_res if len(args) > 1 else (fn_res,) if len(args) == 1 else ()
                return fn_res

            mode, ctx = EvaluationContext.get_evaluation_mode()
            if mode == EvaluationMode.QUANTUM_COMPILATION:
                return _call_with_quantum_ctx(ctx)
            elif mode == EvaluationMode.CLASSICAL_COMPILATION:
                return _call_with_classical_ctx()
            else:
                assert mode == EvaluationMode.INTERPRETATION, f"Unsupported evaluation mode {mode}"
                return _call_during_interpretation()

        return _call_handler

    return _body_query


def while_loop(cond_fn):
    """A :func:`~.qjit` compatible while-loop decorator for PennyLane/Catalyst.

    This decorator provides a functional version of the traditional while
    loop, similar to ``jax.lax.while_loop``. That is, any variables that are
    modified across iterations need to be provided as inputs and outputs to
    the loop body function:

    - Input arguments contain the value of a variable at the start of an
      iteration

    - Output arguments contain the value at the end of the iteration. The
      outputs are then fed back as inputs to the next iteration.

    The final iteration values are also returned from the
    transformed function.

    This form of control flow can also be called from the Python interpreter without needing to use
    :func:`~.qjit`.

    The semantics of ``while_loop`` are given by the following Python pseudo-code:

    .. code-block:: python

        def while_loop(cond_fun, body_fun, *args):
            while cond_fun(*args):
                args = body_fn(*args)
            return args

    Args:
        cond_fn (Callable): the condition function in the while loop

    Returns:
        Callable: A wrapper around the while-loop function.

    Raises:
        TypeError: Invalid return type of the condition expression.

    **Example**

    .. code-block:: python

        dev = qml.device("lightning.qubit", wires=1)

        @qjit
        @qml.qnode(dev)
        def circuit(x: float):

            @while_loop(lambda x: x < 2.0)
            def loop_rx(x):
                # perform some work and update (some of) the arguments
                qml.RX(x, wires=0)
                return x ** 2

            # apply the while loop
            final_x = loop_rx(x)

            return qml.expval(qml.PauliZ(0)), final_x

    >>> circuit(1.6)
    [array(-0.02919952), array(2.56)]
    """

    def _body_query(body_fn):
        def _call_handler(*init_state):
            def _call_with_quantum_ctx(ctx: JaxTracingContext):
                outer_trace = ctx.trace
                in_classical_tracers, _ = tree_flatten(init_state)

                with EvaluationContext.frame_tracing_context(ctx) as cond_trace:
                    cond_wffa, cond_in_avals, cond_tree = deduce_avals(cond_fn, init_state, {})
                    arg_classical_tracers = _input_type_to_tracers(
                        cond_trace.new_arg, cond_in_avals
                    )
                    res_classical_tracers = [
                        cond_trace.full_raise(t)
                        for t in cond_wffa.call_wrapped(*arg_classical_tracers)
                    ]
                    cond_region = HybridOpRegion(
                        cond_trace, None, arg_classical_tracers, res_classical_tracers
                    )

                _check_single_bool_value(cond_tree(), res_classical_tracers)

                with EvaluationContext.frame_tracing_context(ctx) as body_trace:
                    wffa, in_avals, body_tree = deduce_avals(body_fn, init_state, {})
                    arg_classical_tracers = _input_type_to_tracers(body_trace.new_arg, in_avals)
                    quantum_tape = QuantumTape()
                    with QueuingManager.stop_recording(), quantum_tape:
                        res_classical_tracers = [
                            body_trace.full_raise(t)
                            for t in wffa.call_wrapped(*arg_classical_tracers)
                        ]
                    body_region = HybridOpRegion(
                        body_trace, quantum_tape, arg_classical_tracers, res_classical_tracers
                    )

                res_avals = list(map(shaped_abstractify, res_classical_tracers))
                out_classical_tracers = [new_inner_tracer(outer_trace, aval) for aval in res_avals]

                WhileLoop(in_classical_tracers, out_classical_tracers, [cond_region, body_region])
                return tree_unflatten(body_tree(), out_classical_tracers)

            def _call_with_classical_ctx():
                init_vals, in_tree = tree_flatten(init_state)
                init_avals = tuple(_abstractify(val) for val in init_vals)
                cond_jaxpr, cond_consts, cond_tree = _initial_style_jaxpr(
                    cond_fn, in_tree, init_avals, "while_cond"
                )
                body_jaxpr, body_consts, body_tree = _initial_style_jaxpr(
                    body_fn, in_tree, init_avals, "while_loop"
                )
                _check_single_bool_value(cond_tree, cond_jaxpr.out_avals)
                out_classical_tracers = while_p.bind(
                    *(cond_consts + body_consts + init_vals),
                    cond_jaxpr=cond_jaxpr,
                    body_jaxpr=body_jaxpr,
                    cond_nconsts=len(cond_consts),
                    body_nconsts=len(body_consts),
                )
                return tree_unflatten(body_tree, out_classical_tracers)

            def _call_during_interpretation():
                args = init_state
                fn_res = args if len(args) > 1 else args[0] if len(args) == 1 else None
                while cond_fn(*args):
                    fn_res = body_fn(*args)
                    args = fn_res if len(args) > 1 else (fn_res,) if len(args) == 1 else ()
                return fn_res

            mode, ctx = EvaluationContext.get_evaluation_mode()
            if mode == EvaluationMode.QUANTUM_COMPILATION:
                return _call_with_quantum_ctx(ctx)
            elif mode == EvaluationMode.CLASSICAL_COMPILATION:
                return _call_with_classical_ctx()
            else:
                assert mode == EvaluationMode.INTERPRETATION, f"Unsupported evaluation mode {mode}"
                return _call_during_interpretation()

        return _call_handler

    return _body_query


def measure(wires) -> DynamicJaxprTracer:
    """A :func:`qjit` compatible mid-circuit measurement for PennyLane/Catalyst.

    .. important::

        The :func:`qml.measure() <pennylane.measure>` function is **not** QJIT
        compatible and :func:`catalyst.measure` from Catalyst should be used instead.

    Args:
        wires (Wires): The wire of the qubit the measurement process applies to

    Returns:
        A JAX tracer for the mid-circuit measurement.

    Raises:
        ValueError: Called outside the tape context.

    **Example**

    .. code-block:: python

        dev = qml.device("lightning.qubit", wires=2)

        @qjit
        @qml.qnode(dev)
        def circuit(x: float):
            qml.RX(x, wires=0)
            m1 = measure(wires=0)

            qml.RX(m1 * jnp.pi, wires=1)
            m2 = measure(wires=1)

            qml.RZ(m2 * jnp.pi / 2, wires=0)
            return qml.expval(qml.PauliZ(0)), m2

    >>> circuit(0.43)
    [array(1.), array(False)]
    >>> circuit(0.43)
    [array(-1.), array(True)]
    """
    EvaluationContext.check_is_tracing("catalyst.measure can only be used from within @qjit.")
    EvaluationContext.check_is_quantum_tracing(
        "catalyst.measure can only be used from within a qml.qnode."
    )
    ctx = EvaluationContext.get_main_tracing_context()
    wires = list(wires) if isinstance(wires, (list, tuple)) else [wires]
    if len(wires) != 1:
        raise TypeError(f"One classical argument (a wire) is expected, got {wires}")
    # assert len(ctx.trace.frame.eqns) == 0, ctx.trace.frame.eqns
    out_classical_tracer = new_inner_tracer(ctx.trace, get_aval(True))
    MidCircuitMeasure(
        in_classical_tracers=wires, out_classical_tracers=[out_classical_tracer], regions=[]
    )
    return out_classical_tracer


def adjoint(f: Union[Callable, Operator]) -> Union[Callable, Operator]:
    """A :func:`~.qjit` compatible adjoint transformer for PennyLane/Catalyst.

    Returns a quantum function or operator that applies the adjoint of the
    provided function or operator.

    .. warning::

        This function does not support performing the adjoint
        of quantum functions that contain mid-circuit measurements.

    Args:
        f (Callable or Operator): A PennyLane operation or a Python function
                                  containing PennyLane quantum operations.

    Returns:
        If an Operator is provided, returns an Operator that is the adjoint. If
        a function is provided, returns a function with the same call signature
        that returns the Adjoint of the provided function.

    Raises:
        ValueError: invalid parameter values

    **Example 1 (basic usage)**

    .. code-block:: python

        @qjit
        @qml.qnode(qml.device("lightning.qubit", wires=1))
        def workflow(theta, wires):
            catalyst.adjoint(qml.RZ)(theta, wires=wires)
            catalyst.adjoint(qml.RZ(theta, wires=wires))
            def func():
                qml.RX(theta, wires=wires)
                qml.RY(theta, wires=wires)
            catalyst.adjoint(func)()
            return qml.probs()

    >>> workflow(jnp.pi/2, wires=0)
    array([0.5, 0.5])

    **Example 2 (with Catalyst control flow)**

    .. code-block:: python

        @qjit
        @qml.qnode(qml.device("lightning.qubit", wires=1))
        def workflow(theta, n, wires):
            def func():
                @catalyst.for_loop(0, n, 1)
                def loop_fn(i):
                    qml.RX(theta, wires=wires)

                loop_fn()
            catalyst.adjoint(func)()
            return qml.probs()

    >>> workflow(jnp.pi/2, 3, 0)
    [1.00000000e+00 7.39557099e-32]
    """

    def _call_handler(*args, _callee: Callable, **kwargs):
        EvaluationContext.check_is_quantum_tracing(
            "catalyst.adjoint can only be used from within a qml.qnode."
        )
        ctx = EvaluationContext.get_main_tracing_context()
        with EvaluationContext.frame_tracing_context(ctx) as inner_trace:
            in_classical_tracers, _ = tree_flatten((args, kwargs))
            wffa, in_avals, _ = deduce_avals(_callee, args, kwargs)
            arg_classical_tracers = _input_type_to_tracers(inner_trace.new_arg, in_avals)
            quantum_tape = QuantumTape()
            with QueuingManager.stop_recording(), quantum_tape:
                # FIXME: move all full_raise calls into a separate function
                res_classical_tracers = [
                    inner_trace.full_raise(t)
                    for t in wffa.call_wrapped(*arg_classical_tracers)
                    if isinstance(t, DynamicJaxprTracer)
                ]

            _check_no_measurements(quantum_tape)

            adjoint_region = HybridOpRegion(
                inner_trace, quantum_tape, arg_classical_tracers, res_classical_tracers
            )

        Adjoint(
            in_classical_tracers=in_classical_tracers,
            out_classical_tracers=[],
            regions=[adjoint_region],
        )

    if isinstance(f, Callable):

        def _callable(*args, **kwargs):
            return _call_handler(*args, _callee=f, **kwargs)

        return _callable
    elif isinstance(f, Operator):
        QueuingManager.remove(f)

        def _callee():
            QueuingManager.append(f)

        return _call_handler(_callee=_callee)
    else:
        raise ValueError(f"Expected a callable or a qml.Operator, not {f}")


def ctrl(
    f: Union[Callable, Operator],
    control: List[Any],
    control_values: Optional[List[Any]] = None,
    work_wires: Optional[List[Any]] = None,
) -> Callable:
    """Create a method that applies a controlled version of the provided op. This function is the
    Catalyst version of the ``qml.ctrl`` that supports Catalyst hybrid operations such as loops and
    conditionals.

    Args:
        f (Callable or Operator): A PennyLane operation or a Python function
                                  containing PennyLane quantum operations.
        control (Wires): The control wire(s).
        control_values (List[bool], optional): The value(s) the control wire(s) should take.
            Integers other than 0 or 1 will be treated as ``int(bool(x))``.
        work_wires (Any): Any auxiliary wires that can be used in the decomposition

    Returns:
        (function or :class:`~.operation.Operator`): If an Operator is provided, returns a
        Controlled version of the Operator.  If a function is provided, returns a function with the
        same call signature that creates a controlled version of the provided function.

    Raises:
        ValueError: invalid parameter values, measurements are among the controlled operations.

    **Example**

    .. code-block:: python

        @qjit
        @qml.qnode(qml.device("lightning.qubit", wires=2))
        def workflow(theta, w, cw):
            qml.Hadamard(wires=[0])
            qml.Hadamard(wires=[1])

            def func(arg):
              qml.RX(theta, wires=arg)

            @cond(theta > 0.0)
            def cond_fn():
              qml.RY(theta, wires=w)

            catalyst.ctrl(func, control=[cw])(w)
            catalyst.ctrl(cond_fn, control=[cw])()
            catalyst.ctrl(qml.RZ, control=[cw])(theta, wires=w)
            catalyst.ctrl(qml.RY(theta, wires=w), control=[cw])
            return qml.probs()

    >>> workflow(jnp.pi/4, 1, 0)
    array([0.25, 0.25, 0.03661165, 0.46338835])
    """

    def _tolist(x):
        return [x] if not isinstance(x, list) else x

    control = _tolist(control)
    control_values = _tolist(control_values) if control_values is not None else [1] * len(control)
    if len(control) != len(control_values):
        raise ValueError(
            f"Length of the control_values ({len(control_values)}) must be None or equal "
            f"to the lenght of control ({len(control)})"
        )
    work_wires = _tolist(work_wires) if work_wires is not None else None

    def _call_handler(*args, _callee: Callable, **kwargs):
        EvaluationContext.check_is_quantum_tracing(
            "catalyst.ctrl can only be used from within a qml.qnode."
        )
        in_classical_tracers, _ = tree_flatten((args, kwargs))
        quantum_tape = QuantumTape()
        with QueuingManager.stop_recording(), quantum_tape:
            res = _callee(*args, **kwargs)
        out_classical_tracers, _ = tree_flatten(res)

        _check_no_measurements(quantum_tape)

        region = HybridOpRegion(None, quantum_tape, [], [])

        QCtrl(
            control_wire_tracers=control,
            control_value_tracers=control_values,
            work_wire_tracers=work_wires,
            in_classical_tracers=in_classical_tracers,
            out_classical_tracers=out_classical_tracers,
            regions=[region],
        )

    if isinstance(f, Callable):

        def _callable(*args, **kwargs):
            return _call_handler(*args, _callee=f, **kwargs)

        return _callable
    elif isinstance(f, Operator):
        QueuingManager.remove(f)

        def _callee():
            QueuingManager.append(f)

        return _call_handler(_callee=_callee)
    else:
        raise ValueError(f"Expected a callable or a qml.Operator, not {f}")  # pragma: no cover


def _check_shape_dtype(shape, dtype: Optional[DTypeLike]) -> Tuple[jnp.array, jnp.array, DTypeLike]:
    """Check shape and dtype according to numpy convensions"""
    invalid_shape_err = "The shape is expected to have rank one and contain integers"
    if isinstance(shape, int):
        shape = (shape,)

    if isinstance(shape, (tuple, list)):
        for dim in shape:
            if isinstance(dim, DynamicJaxprTracer):
                if iinfo_or_none(dim.dtype) is None:
                    raise ValueError(invalid_shape_err + f", got {dim.dtype}")
            else:
                if not isinstance(dim, int):
                    raise ValueError(invalid_shape_err + f", got {dim}")
        static_shape = [(dim if isinstance(dim, int) else -1) for dim in shape]
        dynamic_shape = jnp.array([dim for dim in shape if not isinstance(dim, int)], dtype=int)
    else:
        if len(shape.shape) == 0:
            shape = shape.reshape([1])
        if len(shape.shape) != 1 or (iinfo_or_none(shape.dtype) is None):
            raise ValueError(invalid_shape_err)
        static_shape = [-1] * shape.shape[0]
        dynamic_shape = shape
    dtype = dtype if dtype is not None else jnp.float64
    return static_shape, dynamic_shape, dtype


def ones(shape, dtype: Optional[DTypeLike] = None) -> jnp.array:
    """Return a new array of given shape and type, filled with ones.

    Args:
        shape : int or sequence of ints
                Shape of the new array, e.g., ``(2, 3)`` or ``2``.
        dtype : data-type, optional
                The desired data-type for the array, e.g., `jax.numpy.int8`.  Default is
                `jax.numpy.float64`.

    Returns:
        JAX array of ones with the given shape, dtype, and order.
    """
    if EvaluationContext.is_tracing():
        static_shape, dynamic_shape, dtype = _check_shape_dtype(shape, dtype)
        return tensor_init_p.bind(
            dynamic_shape, static_shape=static_shape, initializer=1, dtype=dtype
        )
    else:
        return jnp.ones(shape=shape, dtype=dtype)


def zeros(shape, dtype: Optional[DTypeLike] = None) -> jnp.array:
    """Return a new array of given shape and type, filled with zeros.

    Args:
        shape : int or tuple of ints
                Shape of the new array, e.g., ``(2, 3)`` or ``2``.
        dtype : data-type, optional
                The desired data-type for the array, e.g., `jax.numpy.int8`.  Default is
                `jax.numpy.float64`.

    Returns:
        JAX array of zeros with the given shape, dtype, and order.
    """
    if EvaluationContext.is_tracing():
        static_shape, dynamic_shape, dtype = _check_shape_dtype(shape, dtype)
        return tensor_init_p.bind(
            dynamic_shape, static_shape=static_shape, initializer=0, dtype=dtype
        )
    else:
        return jnp.zeros(shape=shape, dtype=dtype)


def empty(shape, dtype: Optional[DTypeLike] = None) -> jnp.array:
    """Return a new array of given shape and type, without initializing entries.
    This is a Catalyst implementation of :func:`numpy.empty` which supports JAX-tracing.

    Args:
        shape: int or tuple of int
               Shape of the empty array, e.g., ``(2, 3)`` or ``2``.
        dtype: data-type, optional
               Desired output data-type for the array, e.g, `jax.numpy.int8`. Default is
               `jax.numpy.float64`.

    Returns:
        JAX array of uninitialized (arbitrary) data of the given shape, dtype, and
        order. Object arrays will be initialized to None.
    """
    if EvaluationContext.is_tracing():
        static_shape, dynamic_shape, dtype = _check_shape_dtype(shape, dtype)
        return tensor_init_p.bind(
            dynamic_shape, static_shape=static_shape, initializer=None, dtype=dtype
        )
    else:
        return jnp.empty(shape=shape, dtype=dtype)<|MERGE_RESOLUTION|>--- conflicted
+++ resolved
@@ -50,11 +50,8 @@
     jvp_p,
     probs_p,
     qmeasure_p,
-<<<<<<< HEAD
     qwhile_p,
     tensor_init_p,
-=======
->>>>>>> cdff8292
     vjp_p,
     while_p,
 )
