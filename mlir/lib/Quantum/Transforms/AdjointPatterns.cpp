--- conflicted
+++ resolved
@@ -274,12 +274,7 @@
         SymbolRefAttr symbol = dyn_cast_if_present<SymbolRefAttr>(callOp.getCallableForCallee());
         func::FuncOp funcOp =
             dyn_cast_or_null<func::FuncOp>(SymbolTable::lookupNearestSymbolFrom(callOp, symbol));
-<<<<<<< HEAD
-
-        std::optional<Value> returnedQureg =
-            getQuantumReg(funcOp.front().getTerminator()->getOperands());
-        if (!returnedQureg.has_value()) {
-=======
+
         assert(funcOp != nullptr && "The funcOp is null and therefore not supported.");
 
         auto resultTypes = funcOp.getResultTypes();
@@ -291,7 +286,6 @@
                                              "returns that contain a quantum register.");
 
         if (!quantum) {
->>>>>>> 980f5844
             // This operation is purely classical
             return;
         }
