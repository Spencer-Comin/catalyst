PYTHON ?= python3
BLACKVERSIONMAJOR := $(shell black --version 2> /dev/null | head -n1 | awk '{ print $$2 }' | cut -d. -f1)
BLACKVERSIONMAJOR := $(if $(BLACKVERSIONMAJOR),$(BLACKVERSIONMAJOR),0)
BLACKVERSIONMINOR := $(shell black --version 2> /dev/null | head -n1 | awk '{ print $$2 }' | cut -d. -f2)
BLACKVERSIONMINOR := $(if $(BLACKVERSIONMINOR),$(BLACKVERSIONMINOR),0)
MK_ABSPATH := $(abspath $(lastword $(MAKEFILE_LIST)))
MK_DIR := $(dir $(MK_ABSPATH))
LLVM_BUILD_DIR ?= $(MK_DIR)/mlir/llvm-project/build
MHLO_BUILD_DIR ?= $(MK_DIR)/mlir/mlir-hlo/build
DIALECTS_BUILD_DIR ?= $(MK_DIR)/mlir/build
RT_BUILD_DIR ?= $(MK_DIR)/runtime/build
ENZYME_BUILD_DIR ?= $(MK_DIR)/mlir/Enzyme/build
COVERAGE_REPORT ?= term-missing
TEST_BACKEND ?= "lightning.qubit"
TEST_BRAKET ?= NONE

.PHONY: help
help:
	@echo "Please use \`make <target>' where <target> is one of"
	@echo "  all                to build and install all Catalyst modules and its MLIR dependencies"
	@echo "  frontend           to install Catalyst Frontend"
	@echo "  mlir               to build MLIR and custom Catalyst dialects"
	@echo "  runtime            to build Catalyst Runtime with PennyLane-Lightning"
	@echo "  test               to run the Catalyst test suites"
	@echo "  docs               to build the documentation for Catalyst"
	@echo "  clean              to uninstall Catalyst and delete all temporary and cache files"
	@echo "  clean-all          to uninstall Catalyst and delete all temporary, cache, and build files"
	@echo "  clean-docs         to delete all built documentation"
	@echo "  coverage           to generate a coverage report"
	@echo "  format [check=1]   to apply C++ and Python formatter; use with 'check=1' to check instead of modify (requires black, pylint and clang-format)"
	@echo "  format [version=?] to apply C++ and Python formatter; use with 'version={version}' to run clang-format-{version} instead of clang-format"

.PHONY: all
all: runtime mlir frontend

.PHONY: frontend
frontend:
	@echo "install Catalyst Frontend"
	$(PYTHON) -m pip install -e .

.PHONY: mlir llvm mhlo enzyme dialects runtime qir
mlir:
	$(MAKE) -C mlir all

llvm:
	$(MAKE) -C mlir llvm

mhlo:
	$(MAKE) -C mlir mhlo

enzyme:
	$(MAKE) -C mlir enzyme

dialects:
	$(MAKE) -C mlir dialects

runtime:
	$(MAKE) -C runtime all

qir:
	$(MAKE) -C runtime qir

.PHONY: test test-runtime test-frontend lit pytest test-demos
test: test-runtime test-frontend test-demos

test-runtime:
	$(MAKE) -C runtime test

test-frontend: lit pytest

lit:
	@echo "check the Catalyst lit test suite"
	cmake --build $(DIALECTS_BUILD_DIR) --target check-frontend

pytest:
	@echo "check the Catalyst PyTest suite"
	$(PYTHON) -m pytest frontend/test/pytest --tb=native --backend=$(TEST_BACKEND) --runbraket=$(TEST_BRAKET) -n auto
test-demos:
	@echo "check the Catalyst demos"
	MDD_BENCHMARK_PRECISION=1 \
	$(PYTHON) -m pytest demos/*.ipynb --nbmake -n auto

wheel:
	echo "INSTALLED = True" > $(MK_DIR)/frontend/catalyst/_configuration.py
	# Copy bins to frontend/catalyst/bin
	mkdir -p $(MK_DIR)/frontend/catalyst/bin
	cp $(LLVM_BUILD_DIR)/bin/llc $(MK_DIR)/frontend/catalyst/bin
	cp $(LLVM_BUILD_DIR)/bin/opt $(MK_DIR)/frontend/catalyst/bin
	cp $(LLVM_BUILD_DIR)/bin/mlir-translate $(MK_DIR)/frontend/catalyst/bin
	cp $(MHLO_BUILD_DIR)/bin/mlir-hlo-opt $(MK_DIR)/frontend/catalyst/bin
	cp $(DIALECTS_BUILD_DIR)/bin/quantum-opt $(MK_DIR)/frontend/catalyst/bin
	# Copy libs to frontend/catalyst/lib
	mkdir -p $(MK_DIR)/frontend/catalyst/lib/backend/ $(MK_DIR)/frontend/catalyst/lib/capi
	cp $(RT_BUILD_DIR)/lib/backend/librt_backend.so $(MK_DIR)/frontend/catalyst/lib/backend/
	cp $(RT_BUILD_DIR)/lib/capi/librt_capi.so $(MK_DIR)/frontend/catalyst/lib/capi
	cp --dereference $(LLVM_BUILD_DIR)/lib/libmlir_float16_utils.so.* $(MK_DIR)/frontend/catalyst/lib
	cp --dereference $(LLVM_BUILD_DIR)/lib/libmlir_c_runner_utils.so* $(MK_DIR)/frontend/catalyst/lib
	# Copy enzyme to frontend
	cp --dereference $(ENZYME_BUILD_DIR)/Enzyme/LLVMEnzyme-17.so $(MK_DIR)/frontend/catalyst/lib
	# Copy mlir bindings to frontend/mlir_quantum
	mkdir -p $(MK_DIR)/frontend/mlir_quantum/dialects
	cp -R --dereference $(DIALECTS_BUILD_DIR)/python_packages/quantum/mlir_quantum/runtime $(MK_DIR)/frontend/mlir_quantum/runtime
	cp --dereference $(DIALECTS_BUILD_DIR)/python_packages/quantum/mlir_quantum/ir.py $(MK_DIR)/frontend/mlir_quantum/
	for file in arith tensor scf gradient quantum _ods_common ; do \
		cp --dereference $(DIALECTS_BUILD_DIR)/python_packages/quantum/mlir_quantum/dialects/*$${file}* $(MK_DIR)/frontend/mlir_quantum/dialects ; \
	done
	find $(MK_DIR)/frontend -type d -name __pycache__ -exec rm -rf {} +

	$(PYTHON) $(MK_DIR)/setup.py bdist_wheel

.PHONY: clean clean-all
clean:
	@echo "uninstall catalyst and delete all temporary and cache files"
<<<<<<< HEAD
	$(PYTHON) pip uninstall -y pennylane-catalyst
	rm -rf build dist __pycache__
=======
	$(PYTHON) -m pip uninstall -y pennylane-catalyst
	rm -rf dist __pycache__
>>>>>>> f6538bd1
	rm -rf .coverage coverage_html_report

clean-all:
	@echo "uninstall catalyst and delete all temporary, cache files"
	$(PYTHON) -m pip uninstall -y pennylane-catalyst
	rm -rf dist __pycache__
	rm -rf .coverage coverage_html_report/
	$(MAKE) -C mlir clean
	$(MAKE) -C runtime clean

.PHONY: coverage coverage-frontend coverage-runtime
coverage: coverage-frontend coverage-runtime

coverage-frontend:
	@echo "Generating coverage report for the frontend"
	$(PYTHON) -m pytest frontend/test/pytest -n auto --cov=catalyst --tb=native --cov-report=$(COVERAGE_REPORT)

coverage-runtime:
	$(MAKE) -C runtime coverage

.PHONY: examples-runtime
examples-runtime:
	$(MAKE) -C runtime examples

.PHONY: format
format:
ifeq ($(shell test $(BLACKVERSIONMAJOR) -lt 22; echo $$?), 0)
	$(error black version is too old, please update to at least 22.10)
endif
ifeq ($(shell test $(BLACKVERSIONMAJOR) -eq 22 -a $(BLACKVERSIONMINOR) -lt 10; echo $$?), 0)
	$(error black version is too old, please update to at least 22.10)
endif
	$(MAKE) -C mlir format
	$(MAKE) -C runtime format
ifdef check
	python3 ./bin/format.py --check $(if $(version:-=),--cfversion $(version)) ./frontend/catalyst/utils
	black --check --verbose .
	isort --check --diff .
else
	python3 ./bin/format.py $(if $(version:-=),--cfversion $(version)) ./frontend/catalyst/utils
	black .
	isort .
endif
	pylint frontend

.PHONY: docs clean-docs
docs:
	$(MAKE) -C doc html

clean-docs:
	$(MAKE) -C doc clean<|MERGE_RESOLUTION|>--- conflicted
+++ resolved
@@ -111,13 +111,8 @@
 .PHONY: clean clean-all
 clean:
 	@echo "uninstall catalyst and delete all temporary and cache files"
-<<<<<<< HEAD
 	$(PYTHON) pip uninstall -y pennylane-catalyst
 	rm -rf build dist __pycache__
-=======
-	$(PYTHON) -m pip uninstall -y pennylane-catalyst
-	rm -rf dist __pycache__
->>>>>>> f6538bd1
 	rm -rf .coverage coverage_html_report
 
 clean-all:
