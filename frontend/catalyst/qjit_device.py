# Copyright 2024 Xanadu Quantum Technologies Inc.

# Licensed under the Apache License, Version 2.0 (the "License");
# you may not use this file except in compliance with the License.
# You may obtain a copy of the License at

#     http://www.apache.org/licenses/LICENSE-2.0

# Unless required by applicable law or agreed to in writing, software
# distributed under the License is distributed on an "AS IS" BASIS,
# WITHOUT WARRANTIES OR CONDITIONS OF ANY KIND, either express or implied.
# See the License for the specific language governing permissions and
# limitations under the License.
"""This module contains the qjit device classes.
"""
from copy import deepcopy
from functools import partial
from typing import Optional, Set

import pennylane as qml
from pennylane.measurements import MidMeasureMP
from pennylane.transforms.core import TransformProgram

from catalyst.preprocess import catalyst_acceptance, decompose, measurements_from_counts
from catalyst.utils.exceptions import CompileError
from catalyst.utils.patching import Patcher
<<<<<<< HEAD
from catalyst.utils.runtime import (
    BackendInfo,
    get_pennylane_measurement_processes,
    get_pennylane_observables,
    get_pennylane_operations,
)
=======
from catalyst.utils.runtime import BackendInfo, device_get_toml_config
>>>>>>> 5f07164d
from catalyst.utils.toml import (
    DeviceCapabilities,
    OperationProperties,
    ProgramFeatures,
    TOMLDocument,
    get_device_capabilities,
    intersect_operations,
    pennylane_operation_set,
)

# fmt:off
RUNTIME_OPERATIONS = {
    'CNOT':         OperationProperties(invertible=True, controllable=True, differentiable=True),
    'ControlledPhaseShift':
                  OperationProperties(invertible=True, controllable=True, differentiable=True),
    'CRot':         OperationProperties(invertible=True, controllable=True, differentiable=True),
    'CRX':          OperationProperties(invertible=True, controllable=True, differentiable=True),
    'CRY':          OperationProperties(invertible=True, controllable=True, differentiable=True),
    'CRZ':          OperationProperties(invertible=True, controllable=True, differentiable=True),
    'CSWAP':        OperationProperties(invertible=True, controllable=True, differentiable=True),
    'CY':           OperationProperties(invertible=True, controllable=True, differentiable=True),
    'CZ':           OperationProperties(invertible=True, controllable=True, differentiable=True),
    'Hadamard':     OperationProperties(invertible=True, controllable=True, differentiable=True),
    'Identity':     OperationProperties(invertible=True, controllable=True, differentiable=True),
    'IsingXX':      OperationProperties(invertible=True, controllable=True, differentiable=True),
    'IsingXY':      OperationProperties(invertible=True, controllable=True, differentiable=True),
    'IsingYY':      OperationProperties(invertible=True, controllable=True, differentiable=True),
    'ISWAP':        OperationProperties(invertible=True, controllable=True, differentiable=True),
    'MultiRZ':      OperationProperties(invertible=True, controllable=True, differentiable=True),
    'PauliX':       OperationProperties(invertible=True, controllable=True, differentiable=True),
    'PauliY':       OperationProperties(invertible=True, controllable=True, differentiable=True),
    'PauliZ':       OperationProperties(invertible=True, controllable=True, differentiable=True),
    'PhaseShift':   OperationProperties(invertible=True, controllable=True, differentiable=True),
    'PSWAP':        OperationProperties(invertible=True, controllable=True, differentiable=True),
    'QubitUnitary': OperationProperties(invertible=True, controllable=True, differentiable=True),
    'ControlledQubitUnitary':
                    OperationProperties(invertible=True, controllable=True, differentiable=True),
    'Rot':          OperationProperties(invertible=True, controllable=True, differentiable=True),
    'RX':           OperationProperties(invertible=True, controllable=True, differentiable=True),
    'RY':           OperationProperties(invertible=True, controllable=True, differentiable=True),
    'RZ':           OperationProperties(invertible=True, controllable=True, differentiable=True),
    'S':            OperationProperties(invertible=True, controllable=True, differentiable=True),
    'SWAP':         OperationProperties(invertible=True, controllable=True, differentiable=True),
    'T':            OperationProperties(invertible=True, controllable=True, differentiable=True),
    'Toffoli':      OperationProperties(invertible=True, controllable=True, differentiable=True),
    'GlobalPhase':  OperationProperties(invertible=True, controllable=True, differentiable=True),
}
# fmt:on


def get_qjit_device_capabilities(target_capabilities: DeviceCapabilities) -> Set[str]:
    """Calculate the set of supported quantum gates for the QJIT device from the gates
    allowed on the target quantum device."""
    # Supported gates of the target PennyLane's device
    qjit_config = deepcopy(target_capabilities)

    # Gates that Catalyst runtime supports
    qir_gates = RUNTIME_OPERATIONS

    # Intersection of the above
    qjit_config.native_ops = intersect_operations(target_capabilities.native_ops, qir_gates)

    # Control-flow gates to be lowered down to the LLVM control-flow instructions
    qjit_config.native_ops.update(
        {
            "Cond": OperationProperties(invertible=True, controllable=True, differentiable=True),
            "WhileLoop": OperationProperties(
                invertible=True, controllable=True, differentiable=True
            ),
            "ForLoop": OperationProperties(invertible=True, controllable=True, differentiable=True),
        }
    )

    # Optionally enable runtime-powered mid-circuit measurments
    if target_capabilities.mid_circuit_measurement_flag:  # pragma: no branch
        qjit_config.native_ops.update(
            {
                "MidCircuitMeasure": OperationProperties(
                    invertible=True, controllable=True, differentiable=True
                )
            }
        )

    # Optionally enable runtime-powered quantum gate adjointing (inversions)
    if all(ng.invertible for ng in target_capabilities.native_ops.values()):
        qjit_config.native_ops.update(
            {
                "Adjoint": OperationProperties(
                    invertible=True, controllable=True, differentiable=True
                )
            }
        )

    return qjit_config


class QJITDevice(qml.QubitDevice):
    """QJIT device.

    A device that interfaces the compilation pipeline of Pennylane programs.

    Args:
        wires (int): the number of wires to initialize the device with
        shots (int): How many times the circuit should be evaluated (or sampled) to estimate
            the expectation values. Defaults to ``None`` if not specified. Setting
            to ``None`` results in computing statistics like expectation values and
            variances analytically
        backend_name (str): name of the device from the list of supported and compiled backend
            devices by the runtime
        backend_kwargs (Dict(str, AnyType)): An optional dictionary of the device specifications
    """

    name = "QJIT device"
    short_name = "qjit.device"
    pennylane_requires = "0.1.0"
    version = "0.0.1"
    author = ""

    @staticmethod
    def _get_operations_to_convert_to_matrix(_capabilities: DeviceCapabilities) -> Set[str]:
        # We currently override and only set a few gates to preserve existing behaviour.
        # We could choose to read from config and use the "matrix" gates.
        # However, that affects differentiability.
        # None of the "matrix" gates with more than 2 qubits parameters are differentiable.
        # TODO: https://github.com/PennyLaneAI/catalyst/issues/398
        return {"MultiControlledX", "BlockEncode"}

    def __init__(
        self,
        target_config: TOMLDocument,
        shots=None,
        wires=None,
        backend: Optional[BackendInfo] = None,
    ):
        super().__init__(wires=wires, shots=shots)

        self.backend_name = backend.c_interface_name if backend else "default"
        self.backend_lib = backend.lpath if backend else ""
        self.backend_kwargs = backend.kwargs if backend else {}
        device_name = backend.device_name if backend else "default"

        program_features = ProgramFeatures(shots is not None)
        target_device_capabilities = get_device_capabilities(
            target_config, program_features, device_name
        )
        self.capabilities = get_qjit_device_capabilities(target_device_capabilities)

    @property
    def operations(self) -> Set[str]:
        """Get the device operations using PennyLane's syntax"""
        return pennylane_operation_set(self.capabilities.native_ops)

    @property
    def observables(self) -> Set[str]:
        """Get the device observables"""
        return pennylane_operation_set(self.capabilities.native_obs)

    def apply(self, operations, **kwargs):
        """
        Raises: RuntimeError
        """
        raise RuntimeError("QJIT devices cannot apply operations.")  # pragma: no cover

    def default_expand_fn(self, circuit, max_expansion=10):
        """
        Most decomposition logic will be equivalent to PennyLane's decomposition.
        However, decomposition logic will differ in the following cases:

        1. All :class:`qml.QubitUnitary <pennylane.ops.op_math.Controlled>` operations
            will decompose to :class:`qml.QubitUnitary <pennylane.QubitUnitary>` operations.
        2. :class:`qml.ControlledQubitUnitary <pennylane.ControlledQubitUnitary>` operations
            will decompose to :class:`qml.QubitUnitary <pennylane.QubitUnitary>` operations.
        3. The list of device-supported gates employed by Catalyst is currently different than
            that of the ``lightning.qubit`` device, as defined by the
            :class:`~.qjit_device.QJITDevice`.

        Args:
            circuit: circuit to expand
            max_expansion: the maximum number of expansion steps if no fixed-point is reached.
        """
        # Ensure catalyst.measure is used instead of qml.measure.
        if any(isinstance(op, MidMeasureMP) for op in circuit.operations):
            raise CompileError("Must use 'measure' from Catalyst instead of PennyLane.")

        decompose_to_qubit_unitary = QJITDevice._get_operations_to_convert_to_matrix(
            self.capabilities
        )

        def _decomp_to_unitary(self, *_args, **_kwargs):
            try:
                mat = self.matrix()
            except Exception as e:
                raise CompileError(
                    f"Operation {self} could not be decomposed, it might be unsupported."
                ) from e
            return [qml.QubitUnitary(mat, wires=self.wires)]

        # Fallback for controlled gates that won't decompose successfully.
        # Doing so before rather than after decomposition is generally a trade-off. For low
        # numbers of qubits, a unitary gate might be faster, while for large qubit numbers prior
        # decomposition is generally faster.
        # At the moment, bypassing decomposition for controlled gates will generally have a higher
        # success rate, as complex decomposition paths can fail to trace (c.f. PL #3521, #3522).
        overriden_methods = [  # pragma: no cover
            (qml.ops.Controlled, "has_decomposition", lambda self: True),
            (qml.ops.Controlled, "decomposition", _decomp_to_unitary),
        ]
        for gate in decompose_to_qubit_unitary:
            overriden_methods.append((getattr(qml, gate), "decomposition", _decomp_to_unitary))

        with Patcher(*overriden_methods):
            expanded_tape = super().default_expand_fn(circuit, max_expansion)

        self.check_validity(expanded_tape.operations, [])
        return expanded_tape


class QJITDeviceNewAPI(qml.devices.Device):
    """QJIT device for the new device API.
    A device that interfaces the compilation pipeline of Pennylane programs.
    Args:
        wires (Shots): the number of wires to initialize the device with
        shots (int): How many times the circuit should be evaluated (or sampled) to estimate
            the expectation values. Defaults to ``None`` if not specified. Setting
            to ``None`` results in computing statistics like expectation values and
            variances analytically
        backend_name (str): name of the device from the list of supported and compiled backend
            devices by the runtime
        backend_kwargs (Dict(str, AnyType)): An optional dictionary of the device specifications
    """

    def __init__(
        self,
        original_device,
        backend: Optional[BackendInfo] = None,
    ):
        self.original_device = original_device

        for key, value in original_device.__dict__.items():
            self.__setattr__(key, value)

        if original_device.wires is None:
            raise AttributeError("Catalyst does not support devices without set wires.")

        super().__init__(wires=original_device.wires, shots=original_device.shots)

        self.backend_name = backend.c_interface_name if backend else "default"
        self.backend_lib = backend.lpath if backend else ""
        self.backend_kwargs = backend.kwargs if backend else {}
        device_name = backend.device_name if backend else "default"

<<<<<<< HEAD
        shots_present = original_device.shots is not None
        self._operations = get_qjit_pennylane_operations(target_config, shots_present, device_name)
        self._observables = get_pennylane_observables(target_config, shots_present, device_name)
        self._measurement_processes = get_pennylane_measurement_processes(
            target_config, shots_present, device_name
        )
=======
        target_config = device_get_toml_config(original_device)
        program_features = ProgramFeatures(original_device.shots is not None)
        target_device_capabilities = get_device_capabilities(
            target_config, program_features, device_name
        )
        self.capabilities = get_qjit_device_capabilities(target_device_capabilities)
>>>>>>> 5f07164d

    @property
    def operations(self) -> Set[str]:
        """Get the device operations"""
        return pennylane_operation_set(self.capabilities.native_ops)

    @property
    def observables(self) -> Set[str]:
        """Get the device observables"""
        return pennylane_operation_set(self.capabilities.native_obs)

    @property
    def measurement_processes(self) -> Set[str]:
        """Get the device measurement processes"""
        return self.capabilities.measurement_processes

    @property
    def measurement_processes(self) -> Set[str]:
        """Get the device measurement processes"""
        return self._measurement_processes

    def preprocess(
        self,
        ctx,
        execution_config: qml.devices.ExecutionConfig = qml.devices.DefaultExecutionConfig,
    ):
        """Device preprocessing function."""
        # TODO: readd the device preprocessing program once transforms are compatible with
        # TOML files
        _, config = self.original_device.preprocess(execution_config)
        program = TransformProgram()

        ops_acceptance = partial(catalyst_acceptance, operations=self.operations)
        program.add_transform(decompose, ctx=ctx, stopping_condition=ops_acceptance)

        if self.measurement_processes == {"Counts"}:
            program.add_transform(measurements_from_counts)

        # TODO: Add Catalyst program verification and validation
        return program, config

    def execute(self, circuits, execution_config):
        """
        Raises: RuntimeError
        """
        raise RuntimeError("QJIT devices cannot execute tapes.")<|MERGE_RESOLUTION|>--- conflicted
+++ resolved
@@ -24,16 +24,7 @@
 from catalyst.preprocess import catalyst_acceptance, decompose, measurements_from_counts
 from catalyst.utils.exceptions import CompileError
 from catalyst.utils.patching import Patcher
-<<<<<<< HEAD
-from catalyst.utils.runtime import (
-    BackendInfo,
-    get_pennylane_measurement_processes,
-    get_pennylane_observables,
-    get_pennylane_operations,
-)
-=======
 from catalyst.utils.runtime import BackendInfo, device_get_toml_config
->>>>>>> 5f07164d
 from catalyst.utils.toml import (
     DeviceCapabilities,
     OperationProperties,
@@ -285,21 +276,12 @@
         self.backend_kwargs = backend.kwargs if backend else {}
         device_name = backend.device_name if backend else "default"
 
-<<<<<<< HEAD
-        shots_present = original_device.shots is not None
-        self._operations = get_qjit_pennylane_operations(target_config, shots_present, device_name)
-        self._observables = get_pennylane_observables(target_config, shots_present, device_name)
-        self._measurement_processes = get_pennylane_measurement_processes(
-            target_config, shots_present, device_name
-        )
-=======
         target_config = device_get_toml_config(original_device)
         program_features = ProgramFeatures(original_device.shots is not None)
         target_device_capabilities = get_device_capabilities(
             target_config, program_features, device_name
         )
         self.capabilities = get_qjit_device_capabilities(target_device_capabilities)
->>>>>>> 5f07164d
 
     @property
     def operations(self) -> Set[str]:
@@ -315,11 +297,6 @@
     def measurement_processes(self) -> Set[str]:
         """Get the device measurement processes"""
         return self.capabilities.measurement_processes
-
-    @property
-    def measurement_processes(self) -> Set[str]:
-        """Get the device measurement processes"""
-        return self._measurement_processes
 
     def preprocess(
         self,
